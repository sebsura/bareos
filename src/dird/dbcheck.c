--- conflicted
+++ resolved
@@ -1498,14 +1498,9 @@
    switch (db->get_type_index()) {
    case SQL_TYPE_MYSQL:
       memset(&idx_list, 0, sizeof(idx_list));
-<<<<<<< HEAD
       if (!db->sql_query(query, check_idx_handler, (void *)col_name)) {
          printf("%s\n", db->strerror());
-=======
-      if (!db_sql_query(db, query, check_idx_handler, (void *)col_name)) {
-         printf("%s\n", db_strerror(db));
          fflush(stdout);
->>>>>>> 96a28a31
       }
       for (i = 0; (idx_list[i].key_name != NULL) && (i < (MAXIDX - 1)) ; i++) {
          /*
