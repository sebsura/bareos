--- conflicted
+++ resolved
@@ -146,14 +146,9 @@
    { "AbsoluteJobTimeout", CFG_TYPE_PINT32, ITEM(res_dir.jcr_watchdog_time), 0, 0, NULL, "14.2.0-", NULL },
    { "Auditing", CFG_TYPE_BOOL, ITEM(res_dir.auditing), 0, CFG_ITEM_DEFAULT, "false", "14.2.0-", NULL },
    { "AuditEvents", CFG_TYPE_AUDIT, ITEM(res_dir.audit_events), 0, 0, NULL, "14.2.0-", NULL },
-<<<<<<< HEAD
    { "SecureEraseCommand", CFG_TYPE_STR, ITEM(res_dir.secure_erase_cmdline), 0, 0, NULL, "15.2.1-",
      "Specify command that will be called when bareos unlinks files." },
-   { "LogDateFormat", CFG_TYPE_STR, ITEM(res_dir.log_date_format), 0, 0, NULL, NULL, NULL },
-=======
-   { "SecureEraseCommand", CFG_TYPE_STR, ITEM(res_dir.secure_erase_cmdline), 0, 0, NULL, "15.2.1-", NULL },
    { "LogTimestampFormat", CFG_TYPE_STR, ITEM(res_dir.log_timestamp_format), 0, 0, NULL, "15.2.3-", NULL },
->>>>>>> 273b26db
    { NULL, 0, { 0 }, 0, 0, NULL, NULL, NULL }
 };
 
