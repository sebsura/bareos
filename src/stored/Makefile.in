#
@MCOMMON@

srcdir = @srcdir@
VPATH = @srcdir@:backends
.PATH: @srcdir@

sd_group=@sd_group@

# one up
basedir = ..
# top dir
topdir = ../..
# this dir relative to top dir
thisdir = src/stored

DEBUG = @DEBUG@
GETTEXT_LIBS = @LIBINTL@
DB_LIBS = @DB_LIBS@
AFS_LIBS = @AFS_LIBS_NONSHARED@
ACL_LIBS = @ACL_LIBS_NONSHARED@
XATTR_LIBS = @XATTR_LIBS_NONSHARED@
COMPRESS_LIBS = @ZLIB_LIBS_NONSHARED@ @LZO_LIBS_NONSHARED@ @FASTLZ_LIBS_NONSHARED@
OPENSSL_LIBS_NONSHARED = @OPENSSL_LIBS_NONSHARED@
GNUTLS_LIBS_NONSHARED = @GNUTLS_LIBS_NONSHARED@

first_rule: all
dummy:

AVAILABLE_DEVICE_API_SRCS = cephfs_device.c \
			    chunked_device.c \
<<<<<<< HEAD
=======
			    droplet_device.c \
>>>>>>> 6de28b72
			    elasto_device.c \
			    generic_tape_device.c \
			    gfapi_device.c \
<<<<<<< HEAD
			    droplet_device.c \
=======
>>>>>>> 6de28b72
			    rados_device.c \
			    unix_fifo_device.c \
			    unix_tape_device.c
NEEDED_DEVICE_API_SRCS = unix_file_device.c @NEEDED_DEVICE_API_SRCS@

CEPHFS_LIBS = @CEPHFS_LIBS@
ELASTO_LIBS = @ELASTO_LIBS@
DROPLET_LIBS = @DROPLET_LIBS@
GLUSTER_LIBS = @GLUSTER_LIBS@
RADOS_LIBS = @RADOS_STRIPER_LIBS@ @RADOS_LIBS@
AVAILABLE_BACKEND_LIBS = $(CEPHFS_LIBS) $(ELASTO_LIBS) $(DROPLET_LIBS) $(GLUSTER_LIBS) $(RADOS_LIBS)
LIBS += @NEEDED_BACKEND_LIBS@

# objects used in all daemons collected in (shared) library.
LIBBAREOSSD_SRCS = acquire.c ansi_label.c askdir.c autochanger.c block.c bsr.c \
		   butil.c crc32.c dev.c device.c ebcdic.c label.c lock.c \
		   mount.c read_record.c record.c reserve.c scan.c \
		   sd_backends.c sd_plugins.c sd_stats.c spool.c \
		   stored_conf.c vol_mgr.c wait.c $(NEEDED_DEVICE_API_SRCS)
LIBBAREOSSD_OBJS = $(LIBBAREOSSD_SRCS:.c=.o)
LIBBAREOSSD_LOBJS = $(LIBBAREOSSD_SRCS:.c=.lo)
LIBBAREOSSD_LT_RELEASE = @LIBBAREOSSD_LT_RELEASE@

# bareos-sd
SDSRCS = append.c askdir.c authenticate.c dir_cmd.c fd_cmds.c job.c mac.c ndmp_tape.c \
         read.c sd_cmds.c sd_stats.c socket_server.c status.c stored.c
SDOBJS = $(SDSRCS:.c=.o)

# btape
TAPESRCS = btape.c
TAPEOBJS = $(TAPESRCS:.c=.o)

# bls
BLSSRCS = bls.c
BLSOBJS = $(BLSSRCS:.c=.o)

# bextract
BEXTSRCS = bextract.c
BEXTOBJS = $(BEXTSRCS:.c=.o)

# bscan
SCNSRCS = bscan.c
SCNOBJS = $(SCNSRCS:.c=.o)

# bcopy
COPYSRCS = bcopy.c
COPYOBJS = $(COPYSRCS:.c=.o)

SD_LIBS += @CAP_LIBS@
BEXTRACT_LIBS += @ZLIB_LIBS_NONSHARED@
BEXTRACT_LIBS += @LZO_LIBS_NONSHARED@
BEXTRACT_LIBS += @FASTLZ_LIBS_NONSHARED@

CEPHFS_INC = @CEPHFS_INC@
ELASTO_INC = @ELASTO_INC@
DROPLET_INC = @DROPLET_INC@
GLUSTER_INC = @GLUSTER_INC@
RADOS_INC = @RADOS_INC@
INCLUDES += -I$(srcdir) -I$(basedir) -I$(basedir)/include

JANSSON_CPPFLAGS = @JANSSON_INC@

DEBUG = @DEBUG@
GETTEXT_LIBS = @LIBINTL@
DB_LIBS = @DB_LIBS@
ACL_LIBS = @ACL_LIBS@
XATTR_LIBS = @XATTR_LIBS@
NDMP_LIBS = @NDMP_LIBS@

STORED_RESTYPES = autochanger device director ndmp messages storage

.SUFFIXES:	.c .o .lo
.PHONY:
.DONTCARE:

# inference rules
.c.o:
	@echo "Compiling $<"
	$(NO_ECHO)$(CXX) $(DEFS) $(DEBUG) -c $(WCFLAGS) $(CPPFLAGS) $(INCLUDES) $(DINCLUDE) $(CXXFLAGS) $<

.c.lo:
	@echo "Compiling $<"
	$(NO_ECHO)$(LIBTOOL_COMPILE) $(CXX) $(DEFS) $(DEBUG) -c $(WCFLAGS) $(CPPFLAGS) $(INCLUDES) $(DINCLUDE) $(CXXFLAGS) $<

#-------------------------------------------------------------------------

all: Makefile libbareossd$(DEFAULT_ARCHIVE_TYPE) bareos-sd @STATIC_SD@ bls bextract bscan btape bcopy
	@echo "===== Make of stored is good ===="
	@echo " "

libbareossd.a: $(LIBBAREOSSD_OBJS)
	@echo "Making $@ ..."
	$(AR) rc $@ $(LIBBAREOSSD_OBJS)
	$(RANLIB) $@

libbareossd.la: Makefile $(LIBBAREOSSD_LOBJS)
	@echo "Making $@ ..."
	$(LIBTOOL_LINK) $(CXX) $(DEFS) $(DEBUG) $(LDFLAGS) -L../lib -o $@ $(LIBBAREOSSD_LOBJS) -export-dynamic -rpath $(libdir) -release $(LIBBAREOSSD_LT_RELEASE) -lbareos -lbareoscfg

dev.lo: dev.c
	@echo "Compiling $<"
	$(NO_ECHO)$(LIBTOOL_COMPILE) $(CXX) $(DEFS) $(DEBUG) $(CEPHFS_INC) $(ELASTO_INC) $(GLUSTER_INC) $(DROPLET_INC) $(RADOS_INC) -c $(WCFLAGS) $(CPPFLAGS) $(INCLUDES) $(DINCLUDE) $(CXXFLAGS) $<

cephfs_device.lo: cephfs_device.c
	@echo "Compiling $<"
	$(NO_ECHO)$(LIBTOOL_COMPILE) $(CXX) $(DEFS) $(DEBUG) $(CEPHFS_INC) -c $(WCFLAGS) $(CPPFLAGS) $(INCLUDES) $(DINCLUDE) $(CXXFLAGS) $<

droplet_device.lo: droplet_device.c
	@echo "Compiling $<"
	$(NO_ECHO)$(LIBTOOL_COMPILE) $(CXX) $(DEFS) $(DEBUG) $(DROPLET_INC) -c $(WCFLAGS) $(CPPFLAGS) $(INCLUDES) $(DINCLUDE) $(CXXFLAGS) $<

elasto_device.lo: elasto_device.c
	@echo "Compiling $<"
	$(NO_ECHO)$(LIBTOOL_COMPILE) $(CXX) $(DEFS) $(DEBUG) $(ELASTO_INC) -c $(WCFLAGS) $(CPPFLAGS) $(INCLUDES) $(DINCLUDE) $(CXXFLAGS) $<

gfapi_device.lo: gfapi_device.c
	@echo "Compiling $<"
	$(NO_ECHO)$(LIBTOOL_COMPILE) $(CXX) $(DEFS) $(DEBUG) $(GLUSTER_INC) -c $(WCFLAGS) $(CPPFLAGS) $(INCLUDES) $(DINCLUDE) $(CXXFLAGS) $<

<<<<<<< HEAD
droplet_device.lo: droplet_device.c
	@echo "Compiling $<"
	$(NO_ECHO)$(LIBTOOL_COMPILE) $(CXX) $(DEFS) $(DEBUG) $(DROPLET_INC) -c $(WCFLAGS) $(CPPFLAGS) $(INCLUDES) $(DINCLUDE) $(CXXFLAGS) $<

=======
>>>>>>> 6de28b72
rados_device.lo: rados_device.c
	@echo "Compiling $<"
	$(NO_ECHO)$(LIBTOOL_COMPILE) $(CXX) $(DEFS) $(DEBUG) $(RADOS_INC) -c $(WCFLAGS) $(CPPFLAGS) $(INCLUDES) $(DINCLUDE) $(CXXFLAGS) $<

stored_conf.o: stored_conf.c
	@echo "Compiling $<"
	$(NO_ECHO)$(CXX) $(DEFS) $(DEBUG) -c $(WCFLAGS) $(CPPFLAGS) $(JANSSON_CPPFLAGS) $(INCLUDES) $(DINCLUDE) $(CXXFLAGS) $<

stored_conf.lo: stored_conf.c
	@echo "Compiling $<"
	$(NO_ECHO)$(LIBTOOL_COMPILE) $(CXX) $(DEFS) $(DEBUG) -c $(WCFLAGS) $(CPPFLAGS) $(JANSSON_CPPFLAGS) $(INCLUDES) $(DINCLUDE) $(CXXFLAGS) $<

bareos-sd: Makefile libbareossd$(DEFAULT_ARCHIVE_TYPE) $(SDOBJS) \
	   ../lib/libbareoscfg$(DEFAULT_ARCHIVE_TYPE) \
	   ../lib/libbareos$(DEFAULT_ARCHIVE_TYPE) \
	   @NDMP_DEPS@
	@echo "Linking $@ ..."
	$(LIBTOOL_LINK) $(CXX) $(WLDFLAGS) $(LDFLAGS) -L. -L../lib -o $@ $(SDOBJS) \
	   $(NDMP_LIBS) -lbareossd -lbareoscfg -lbareos -lm $(DLIB) $(LIBS) $(WRAPLIBS) \
	   $(SD_LIBS) $(GETTEXT_LIBS) $(COMPRESS_LIBS) $(OPENSSL_LIBS_NONSHARED) $(GNUTLS_LIBS_NONSHARED)

static-bareos-sd: Makefile libbareossd$(DEFAULT_ARCHIVE_TYPE) $(SDOBJS) \
	          ../lib/libbareoscfg$(DEFAULT_ARCHIVE_TYPE) \
	          ../lib/libbareos$(DEFAULT_ARCHIVE_TYPE) \
	          @NDMP_DEPS@
	@echo "Linking $@ ..."
	$(LIBTOOL_LINK) $(CXX) $(WLDFLAGS) $(LDFLAGS) -static -L. -L../lib -o $@ $(SDOBJS) \
	   $(NDMP_LIBS) -lbareossd -lbareoscfg -lbareos -lm $(DLIB) $(LIBS) $(WRAPLIBS) \
	   $(SD_LIBS) $(GETTEXT_LIBS) $(OPENSSL_LIBS) $(GNUTLS_LIBS) $(COMPRESS_LIBS)
	strip $@

ndmp_tape.o: ndmp_tape.c
	@echo "Compiling $<"
	$(NO_ECHO)$(CXX) $(DEFS) $(DEBUG) -c $(WCFLAGS) $(CPPFLAGS) -I../lib $(INCLUDES) $(DINCLUDE) $(CXXFLAGS) $<

btape: Makefile libbareossd$(DEFAULT_ARCHIVE_TYPE) $(TAPEOBJS) \
       ../lib/libbareos$(DEFAULT_ARCHIVE_TYPE) \
       ../lib/libbareoscfg$(DEFAULT_ARCHIVE_TYPE)
	@echo "Linking $@ ..."
	$(LIBTOOL_LINK) $(CXX) $(TTOOL_LDFLAGS) $(LDFLAGS) -L. -L../lib -o $@ $(TAPEOBJS) \
	   -lbareossd -lbareoscfg -lbareos $(DLIB) -lm $(LIBS) $(GETTEXT_LIBS) \
	   $(OPENSSL_LIBS_NONSHARED) $(GNUTLS_LIBS_NONSHARED)

bls: Makefile libbareossd$(DEFAULT_ARCHIVE_TYPE) $(BLSOBJS) \
     ../findlib/libbareosfind$(DEFAULT_ARCHIVE_TYPE) \
     ../lib/libbareoscfg$(DEFAULT_ARCHIVE_TYPE) \
     ../lib/libbareos$(DEFAULT_ARCHIVE_TYPE)
	@echo "Linking $@ ..."
	$(LIBTOOL_LINK) $(CXX) $(TTOOL_LDFLAGS) $(LDFLAGS) -L. -L../lib -L../findlib -o $@ $(BLSOBJS) $(DLIB) \
	   -lbareossd -lbareosfind -lbareoscfg -lbareos -lm $(LIBS) $(GETTEXT_LIBS) \
	   $(OPENSSL_LIBS_NONSHARED) $(GNUTLS_LIBS_NONSHARED)

bextract: Makefile libbareossd$(DEFAULT_ARCHIVE_TYPE) $(BEXTOBJS) \
          ../findlib/libbareosfind$(DEFAULT_ARCHIVE_TYPE) \
	  ../lib/libbareoscfg$(DEFAULT_ARCHIVE_TYPE) \
          ../lib/libbareos$(DEFAULT_ARCHIVE_TYPE)
	@echo "Linking $@ ..."
	$(LIBTOOL_LINK) $(CXX) $(TTOOL_LDFLAGS) $(LDFLAGS) -L. -L../lib -L../findlib -o $@ $(BEXTOBJS) $(DLIB) \
	   -lbareossd -lbareosfind -lbareoscfg -lbareos -lm $(LIBS) $(SD_LIBS) $(BEXTRACT_LIBS) \
	   $(GETTEXT_LIBS) $(OPENSSL_LIBS_NONSHARED) $(GNUTLS_LIBS_NONSHARED)

bscan:	Makefile libbareossd$(DEFAULT_ARCHIVE_TYPE) $(SCNOBJS) \
        ../findlib/libbareosfind$(DEFAULT_ARCHIVE_TYPE) \
	../lib/libbareoscfg$(DEFAULT_ARCHIVE_TYPE) \
	../cats/libbareossql$(DEFAULT_ARCHIVE_TYPE) \
	../cats/libbareoscats$(DEFAULT_ARCHIVE_TYPE)
	@echo "Linking $@ ..."
	$(LIBTOOL_LINK) $(CXX) $(TTOOL_LDFLAGS) $(LDFLAGS) -L. -L../lib -L../cats -L../findlib -o $@ $(SCNOBJS) \
	   -lbareossql -lbareoscats $(DB_LIBS) -lbareossd -lbareosfind -lbareoscfg -lbareos -lm $(LIBS) $(SD_LIBS) \
	   $(GETTEXT_LIBS) $(OPENSSL_LIBS_NONSHARED) $(GNUTLS_LIBS_NONSHARED)

bcopy:	Makefile libbareossd$(DEFAULT_ARCHIVE_TYPE) $(COPYOBJS) \
	../lib/libbareoscfg$(DEFAULT_ARCHIVE_TYPE) ../lib/libbareos$(DEFAULT_ARCHIVE_TYPE)
	@echo "Linking $@ ..."
	$(LIBTOOL_LINK) $(CXX) $(TTOOL_LDFLAGS) $(LDFLAGS) -L. -L../lib -o $@ $(COPYOBJS) \
	   -lbareossd -lbareoscfg -lbareos -lm $(LIBS) $(GETTEXT_LIBS) $(OPENSSL_LIBS_NONSHARED) $(GNUTLS_LIBS_NONSHARED)

Makefile: $(srcdir)/Makefile.in $(topdir)/config.status
	cd $(topdir) \
	  && CONFIG_FILES=$(thisdir)/$@ CONFIG_HEADERS= $(SHELL) ./config.status

libtool-install: all
	$(MKDIR) $(DESTDIR)$(libdir)
	$(RMF) $(DESTDIR)$(libdir)/libbareossd-[0-9]*.so $(DESTDIR)$(libdir)/libbareossd.la
	$(LIBTOOL_INSTALL_FINISH) $(INSTALL_LIB) libbareossd.la $(DESTDIR)$(libdir)

install: all @LIBTOOL_INSTALL_TARGET@
	$(LIBTOOL_INSTALL) $(INSTALL_PROGRAM) bareos-sd $(DESTDIR)$(sbindir)/bareos-sd
	$(LIBTOOL_INSTALL) $(INSTALL_PROGRAM) bls $(DESTDIR)$(sbindir)/bls
	$(LIBTOOL_INSTALL) $(INSTALL_PROGRAM) bextract $(DESTDIR)$(sbindir)/bextract
	$(LIBTOOL_INSTALL) $(INSTALL_PROGRAM) bcopy $(DESTDIR)$(sbindir)/bcopy
	$(LIBTOOL_INSTALL) $(INSTALL_PROGRAM) bscan $(DESTDIR)$(sbindir)/bscan
	$(LIBTOOL_INSTALL) $(INSTALL_PROGRAM) btape $(DESTDIR)$(sbindir)/btape
	# copy configuration resource files to directory structure
	@SRCCONFDIR=../defaultconfigs/bareos-sd.d/; \
	DESTCONFDIR=${DESTDIR}${configtemplatedir}/bareos-sd.d/; \
	echo "installing configuration resource files to $$DESTCONFDIR"; \
	$(MKDIR) $$DESTCONFDIR; \
	for RESTYPE in $(STORED_RESTYPES); do \
	   $(MKDIR) "$$DESTCONFDIR/$$RESTYPE"; \
	   for f in $$SRCCONFDIR/$$RESTYPE/*.conf $$SRCCONFDIR/$$RESTYPE/*.conf.example; do \
	      if test -f "$$f"; then \
	         RESDIR="$$DESTCONFDIR/$$RESTYPE"; \
	         RES=`basename "$$f"`; \
	         if test -f "$$RESDIR/$$RES"; then \
	            destconf="$$RESDIR/$$RES.new"; \
	            echo "    $$RESTYPE/$$RES as \"$$destconf\" (keep existing)"; \
	         else \
	            destconf="$$RESDIR/$$RES"; \
	            echo "    $$RESTYPE/$$RES as \"$$destconf\""; \
	         fi; \
	         ${INSTALL_CONFIG} "$$f" "$$destconf"; \
	         if test "x${sd_group}" != "x"; then \
	            chgrp -f ${sd_group} $$destconf || true; \
	         fi; \
	      fi; \
	   done; \
	done
	@if test -f static-bareos-sd; then \
	   $(LIBTOOL_INSTALL) $(INSTALL_PROGRAM) static-bareos-sd $(DESTDIR)$(sbindir)/static-bareos-sd; \
	fi

libtool-clean:
	@find . -name '*.lo' -print | xargs $(LIBTOOL_CLEAN) $(RMF)
	@$(RMF) *.la
	@$(RMF) -r .libs _libs

clean:	libtool-clean
	@$(RMF) bareos-sd stored bls bextract bpool btape shmfree core core.* a.out *.o *.bak *~ *.intpro *.extpro 1 2 3
	@$(RMF) bscan bcopy static-bareos-sd

realclean: clean
	@$(RMF) tags bareos-sd.conf

distclean: realclean
	if test $(srcdir) = .; then $(MAKE) realclean; fi
	(cd $(srcdir); $(RMF) Makefile)

devclean: realclean
	if test $(srcdir) = .; then $(MAKE) realclean; fi
	(cd $(srcdir); $(RMF) Makefile)

# Semi-automatic generation of dependencies:
# Use cc -M because X11 `makedepend' doesn't work on all systems
# and it also includes system headers.
# `semi'-automatic since dependencies are generated at distribution time.

depend:
	@$(MV) Makefile Makefile.bak
	@$(SED) "/^# DO NOT DELETE:/,$$ d" Makefile.bak > Makefile
	@$(ECHOCMD) "# DO NOT DELETE: nice dependency list follows" >> Makefile
	@$(CXX) -S -M $(CPPFLAGS) $(XINC) $(INCLUDES) $(GLUSTER_INC) *.c >> Makefile
	@if test -f Makefile ; then \
	    $(RMF) Makefile.bak; \
	else \
	   $(MV) Makefile.bak Makefile; \
	   echo " ======= Something went wrong with make depend. ======="; \
	fi

# -----------------------------------------------------------------------
# DO NOT DELETE: nice dependency list follows<|MERGE_RESOLUTION|>--- conflicted
+++ resolved
@@ -29,17 +29,10 @@
 
 AVAILABLE_DEVICE_API_SRCS = cephfs_device.c \
 			    chunked_device.c \
-<<<<<<< HEAD
-=======
 			    droplet_device.c \
->>>>>>> 6de28b72
 			    elasto_device.c \
 			    generic_tape_device.c \
 			    gfapi_device.c \
-<<<<<<< HEAD
-			    droplet_device.c \
-=======
->>>>>>> 6de28b72
 			    rados_device.c \
 			    unix_fifo_device.c \
 			    unix_tape_device.c
@@ -159,13 +152,6 @@
 	@echo "Compiling $<"
 	$(NO_ECHO)$(LIBTOOL_COMPILE) $(CXX) $(DEFS) $(DEBUG) $(GLUSTER_INC) -c $(WCFLAGS) $(CPPFLAGS) $(INCLUDES) $(DINCLUDE) $(CXXFLAGS) $<
 
-<<<<<<< HEAD
-droplet_device.lo: droplet_device.c
-	@echo "Compiling $<"
-	$(NO_ECHO)$(LIBTOOL_COMPILE) $(CXX) $(DEFS) $(DEBUG) $(DROPLET_INC) -c $(WCFLAGS) $(CPPFLAGS) $(INCLUDES) $(DINCLUDE) $(CXXFLAGS) $<
-
-=======
->>>>>>> 6de28b72
 rados_device.lo: rados_device.c
 	@echo "Compiling $<"
 	$(NO_ECHO)$(LIBTOOL_COMPILE) $(CXX) $(DEFS) $(DEBUG) $(RADOS_INC) -c $(WCFLAGS) $(CPPFLAGS) $(INCLUDES) $(DINCLUDE) $(CXXFLAGS) $<
