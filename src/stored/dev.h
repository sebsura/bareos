/*
   BAREOS® - Backup Archiving REcovery Open Sourced

   Copyright (C) 2000-2012 Free Software Foundation Europe e.V.
   Copyright (C) 2011-2012 Planets Communications B.V.
<<<<<<< HEAD
   Copyright (C) 2013-2017 Bareos GmbH & Co. KG
=======
   Copyright (C) 2013-2018 Bareos GmbH & Co. KG
>>>>>>> ac2cceae

   This program is Free Software; you can redistribute it and/or
   modify it under the terms of version three of the GNU Affero General Public
   License as published by the Free Software Foundation and included
   in the file LICENSE.

   This program is distributed in the hope that it will be useful, but
   WITHOUT ANY WARRANTY; without even the implied warranty of
   MERCHANTABILITY or FITNESS FOR A PARTICULAR PURPOSE. See the GNU
   Affero General Public License for more details.

   You should have received a copy of the GNU Affero General Public License
   along with this program; if not, write to the Free Software
   Foundation, Inc., 51 Franklin Street, Fifth Floor, Boston, MA
   02110-1301, USA.
*/
/*
 * Kern Sibbald, MM
 */
/**
 * @file
 * Definitions for using the Device functions in Bareos Tape and File storage access
 */

/**
 * Some details of how volume and device reservations work
 *
 * class VOLRES:
 *   set_in_use()     volume being used on current drive
 *   clear_in_use()   no longer being used.  Can be re-used or moved.
 *   set_swapping()   set volume being moved to another drive
 *   is_swapping()    volume is being moved to another drive
 *   clear_swapping() volume normal
 *
 * class DEVICE:
 *   set_load()       set to load volume
 *   needs_load()     volume must be loaded (i.e. set_load done)
 *   clear_load()     load done.
 *   set_unload()     set to unload volume
 *   needs_unload()    volume must be unloaded
 *   clear_unload()   volume unloaded
 *
 *    reservations are temporary until the drive is acquired
 *   inc_reserved()   increments num of reservations
 *   dec_reserved()   decrements num of reservations
 *   num_reserved()   number of reservations
 *
 * class DCR:
 *   set_reserved()   sets local reserve flag and calls dev->inc_reserved()
 *   clear_reserved() clears local reserve flag and calls dev->dec_reserved()
 *   is_reserved()    returns local reserved flag
 *   unreserve_device()  much more complete unreservation
 */

#ifndef __DEV_H
#define __DEV_H 1

#undef DCR                            /* used by Bareos */

/**
 * Return values from wait_for_sysop()
 */
enum {
   W_ERROR = 1,
   W_TIMEOUT,
   W_POLL,
   W_MOUNT,
   W_WAKE
};

/**
 * Arguments to open_dev()
 */
enum {
   CREATE_READ_WRITE = 1,
   OPEN_READ_WRITE,
   OPEN_READ_ONLY,
   OPEN_WRITE_ONLY
};

/**
 * Device types
 */
enum {
   B_FILE_DEV = 1,
   B_TAPE_DEV,
   B_FIFO_DEV,
   B_VTL_DEV,
   B_GFAPI_DEV,
   B_DROPLET_DEV,
   B_RADOS_DEV,
   B_CEPHFS_DEV,
   B_ELASTO_DEV
};

/**
 * IO directions
 */
enum {
   IO_DIRECTION_NONE = 0,
   IO_DIRECTION_IN,
   IO_DIRECTION_OUT,
   IO_DIRECTION_INOUT
};

/**
 * Generic status bits returned from status_dev()
 */
enum {
   BMT_TAPE = 0,                      /**< Is tape device */
   BMT_EOF = 1,                       /**< Just read EOF */
   BMT_BOT = 2,                       /**< At beginning of tape */
   BMT_EOT = 3,                       /**< End of tape reached */
   BMT_SM = 4,                        /**< DDS setmark */
   BMT_EOD = 5,                       /**< DDS at end of data */
   BMT_WR_PROT = 6,                   /**< Tape write protected */
   BMT_ONLINE = 7,                    /**< Tape online */
   BMT_DR_OPEN = 8,                   /**< Tape door open */
   BMT_IM_REP_EN = 9                  /**< Immediate report enabled */
};

/**
 * Keep this set to the last entry in the enum.
 */
#define BMT_MAX BMT_IM_REP_EN

/**
 * Make sure you have enough bits to store all above bit fields.
 */
#define BMT_BYTES nbytes_for_bits(BMT_MAX + 1)

/**
 * Bits for device capabilities
 */
enum {
   CAP_EOF = 0,                       /**< Has MTWEOF */
   CAP_BSR = 1,                       /**< Has MTBSR */
   CAP_BSF = 2,                       /**< Has MTBSF */
   CAP_FSR = 3,                       /**< Has MTFSR */
   CAP_FSF = 4,                       /**< Has MTFSF */
   CAP_EOM = 5,                       /**< Has MTEOM */
   CAP_REM = 6,                       /**< Is removable media */
   CAP_RACCESS = 7,                   /**< Is random access device */
   CAP_AUTOMOUNT = 8,                 /**< Read device at start to see what is there */
   CAP_LABEL = 9,                     /**< Label blank tapes */
   CAP_ANONVOLS = 10,                 /**< Mount without knowing volume name */
   CAP_ALWAYSOPEN = 11,               /**< Always keep device open */
   CAP_AUTOCHANGER = 12,              /**< AutoChanger */
   CAP_OFFLINEUNMOUNT = 13,           /**< Offline before unmount */
   CAP_STREAM = 14,                   /**< Stream device */
   CAP_BSFATEOM = 15,                 /**< Backspace file at EOM */
   CAP_FASTFSF = 16,                  /**< Fast forward space file */
   CAP_TWOEOF = 17,                   /**< Write two eofs for EOM */
   CAP_CLOSEONPOLL = 18,              /**< Close device on polling */
   CAP_POSITIONBLOCKS = 19,           /**< Use block positioning */
   CAP_MTIOCGET = 20,                 /**< Basic support for fileno and blkno */
   CAP_REQMOUNT = 21,                 /**< Require mount/unmount */
   CAP_CHECKLABELS = 22,              /**< Check for ANSI/IBM labels */
   CAP_BLOCKCHECKSUM = 23,            /**< Create/test block checksum */
   CAP_IOERRATEOM = 24,               /**< IOError at EOM */
   CAP_IBMLINTAPE = 25,               /**< Using IBM lin_tape driver */
   CAP_ADJWRITESIZE = 26              /**< Adjust write size to min/max */
};

/**
 * Keep this set to the last entry in the enum.
 */
#define CAP_MAX CAP_ADJWRITESIZE

/**
 * Make sure you have enough bits to store all above bit fields.
 */
#define CAP_BYTES nbytes_for_bits(CAP_MAX + 1)

/**
 * Device state bits
 */
enum {
   ST_LABEL = 0,                      /**< Label found */
   ST_MALLOC = 1,                     /**< Dev packet malloc'ed in init_dev() */
   ST_APPENDREADY = 2,                /**< Ready for Bareos append */
   ST_READREADY = 3,                  /**< Ready for Bareos read */
   ST_EOT = 4,                        /**< At end of tape */
   ST_WEOT = 5,                       /**< Got EOT on write */
   ST_EOF = 6,                        /**< Read EOF i.e. zero bytes */
   ST_NEXTVOL = 7,                    /**< Start writing on next volume */
   ST_SHORT = 8,                      /**< Short block read */
   ST_MOUNTED = 9,                    /**< The device is mounted to the mount point */
   ST_MEDIA = 10,                     /**< Media found in mounted device */
   ST_OFFLINE = 11,                   /**< Set offline by operator */
   ST_PART_SPOOLED = 12,              /**< Spooling part */
   ST_CRYPTOKEY = 13                  /**< The device has a crypto key loaded */
};

/**
 * Keep this set to the last entry in the enum.
 */
#define ST_MAX ST_CRYPTOKEY

/**
 * Make sure you have enough bits to store all above bit fields.
 */
#define ST_BYTES nbytes_for_bits(ST_MAX + 1)

/**
 * Volume Catalog Information structure definition
 */
struct VOLUME_CAT_INFO {
   /*
    * Media info for the current Volume
    */
   uint32_t VolCatJobs;               /**< number of jobs on this Volume */
   uint32_t VolCatFiles;              /**< Number of files */
   uint32_t VolCatBlocks;             /**< Number of blocks */
   uint64_t VolCatBytes;              /**< Number of bytes written */
   uint32_t VolCatMounts;             /**< Number of mounts this volume */
   uint32_t VolCatErrors;             /**< Number of errors this volume */
   uint32_t VolCatWrites;             /**< Number of writes this volume */
   uint32_t VolCatReads;              /**< Number of reads this volume */
   uint64_t VolCatRBytes;             /**< Number of bytes read */
   uint32_t VolCatRecycles;           /**< Number of recycles this volume */
   uint32_t EndFile;                  /**< Last file number */
   uint32_t EndBlock;                 /**< Last block number */
   int32_t LabelType;                 /**< Bareos/ANSI/IBM */
   int32_t Slot;                      /**< >0=Slot loaded, 0=nothing, -1=unknown */
   uint32_t VolCatMaxJobs;            /**< Maximum Jobs to write to volume */
   uint32_t VolCatMaxFiles;           /**< Maximum files to write to volume */
   uint64_t VolCatMaxBytes;           /**< Max bytes to write to volume */
   uint64_t VolCatCapacityBytes;      /**< capacity estimate */
   btime_t VolReadTime;               /**< time spent reading */
   btime_t VolWriteTime;              /**< time spent writing this Volume */
   int64_t VolMediaId;                /**< MediaId */
   utime_t VolFirstWritten;           /**< Time of first write */
   utime_t VolLastWritten;            /**< Time of last write */
   bool InChanger;                    /**< Set if vol in current magazine */
   bool is_valid;                     /**< set if this data is valid */
   char VolCatStatus[20];             /**< Volume status */
   char VolCatName[MAX_NAME_LENGTH];  /**< Desired volume to mount */
   char VolEncrKey[MAX_NAME_LENGTH];  /**< Encryption Key needed to read the media */
   uint32_t VolMinBlocksize;          /**< Volume Minimum Blocksize */
   uint32_t VolMaxBlocksize;          /**< Volume Maximum Blocksize */
};

struct BLOCKSIZES {
   uint32_t max_block_size;
   uint32_t min_block_size;
};

class DEVRES; /* Forward reference Device resource defined in stored_conf.h */
class DCR; /* Forward reference */
class VOLRES; /* Forward reference */

/**
 * Device specific status information either returned via DEVICE::device_status()
 * method of via bsdEventDriveStatus and bsdEventVolumeStatus plugin events.
 */
typedef struct DevStatTrigger {
   DEVRES *device;
   POOLMEM *status;
   int status_length;
} bsdDevStatTrig;

/*
 * Device specific status information either returned via DEVICE::device_status()
 * method of via bsdEventDriveStatus and bsdEventVolumeStatus plugin events.
 */
typedef struct DevStatTrigger {
   DEVRES *device;
   POOLMEM *status;
   int status_length;
} bsdDevStatTrig;

/*
 * Device structure definition.
 *
 * There is one of these for each physical device. Everything here is "global" to
 * that device and effects all jobs using the device.
 */
class DEVICE: public SMARTALLOC {
protected:
   int m_fd;                          /**< File descriptor */
private:
   int m_blocked;                     /**< Set if we must wait (i.e. change tape) */
   int m_count;                       /**< Mutex use count -- DEBUG only */
   int m_num_reserved;                /**< Counter of device reservations */
   slot_number_t m_slot;              /**< Slot loaded in drive or -1 if none */
   pthread_t m_pid;                   /**< Thread that locked -- DEBUG only */
   bool m_unload;                     /**< Set when Volume must be unloaded */
   bool m_load;                       /**< Set when Volume must be loaded */

public:
   DEVICE();
   virtual ~DEVICE() {};
   DEVICE * volatile swap_dev;        /**< Swap vol from this device */
   dlist *attached_dcrs;              /**< Attached DCR list */
   bthread_mutex_t m_mutex;           /**< Access control */
   bthread_mutex_t spool_mutex;       /**< Mutex for updating spool_size */
   bthread_mutex_t acquire_mutex;     /**< Mutex for acquire code */
   pthread_mutex_t read_acquire_mutex; /**< Mutex for acquire read code */
   pthread_cond_t wait;               /**< Thread wait variable */
   pthread_cond_t wait_next_vol;      /**< Wait for tape to be mounted */
   pthread_t no_wait_id;              /**< This thread must not wait */
   int dev_prev_blocked;              /**< Previous blocked state */
   int num_waiting;                   /**< Number of threads waiting */
   int num_writers;                   /**< Number of writing threads */
   char capabilities[CAP_BYTES];      /**< Capabilities mask */
   char state[ST_BYTES];              /**< State mask */
   int dev_errno;                     /**< Our own errno */
   int oflags;                        /**< Read/write flags */
   int open_mode;                     /**< Parameter passed to open_dev (useful to reopen the device) */
   int dev_type;                      /**< Device type */
   bool autoselect;                   /**< Autoselect in autochanger */
   bool norewindonclose;              /**< Don't rewind tape drive on close */
   bool initiated;                    /**< Set when init_dev() called */
   int label_type;                    /**< Bareos/ANSI/IBM label types */
   drive_number_t drive;              /**< Autochanger logical drive number (base 0) */
   drive_number_t drive_index;        /**< Autochanger physical drive index (base 0) */
   POOLMEM *dev_name;                 /**< Physical device name */
   POOLMEM *dev_options;              /**< Device specific options */
   POOLMEM *prt_name;                 /**< Name used for display purposes */
   char *errmsg;                      /**< Nicely edited error message */
   uint32_t block_num;                /**< Current block number base 0 */
   uint32_t LastBlock;                /**< Last DEV_BLOCK number written to Volume */
   uint32_t file;                     /**< Current file number base 0 */
   uint64_t file_addr;                /**< Current file read/write address */
   uint64_t file_size;                /**< Current file size */
   uint32_t EndBlock;                 /**< Last block written */
   uint32_t EndFile;                  /**< Last file written */
   uint32_t min_block_size;           /**< Min block size currently set */
   uint32_t max_block_size;           /**< Max block size currently set */
   uint32_t max_concurrent_jobs;      /**< Maximum simultaneous jobs this drive */
   uint64_t max_volume_size;          /**< Max bytes to put on one volume */
   uint64_t max_file_size;            /**< Max file size to put in one file on volume */
   uint64_t volume_capacity;          /**< Advisory capacity */
   uint64_t max_spool_size;           /**< Maximum spool file size */
   uint64_t spool_size;               /**< Current spool size for this device */
   uint32_t max_rewind_wait;          /**< Max secs to allow for rewind */
   uint32_t max_open_wait;            /**< Max secs to allow for open */
   uint32_t max_open_vols;            /**< Max simultaneous open volumes */

   utime_t vol_poll_interval;         /**< Interval between polling Vol mount */
   DEVRES *device;                    /**< Pointer to Device Resource */
   VOLRES *vol;                       /**< Pointer to Volume reservation item */
   btimer_t *tid;                     /**< Timer id */

   VOLUME_CAT_INFO VolCatInfo;        /**< Volume Catalog Information */
   VOLUME_LABEL VolHdr;               /**< Actual volume label */
   char pool_name[MAX_NAME_LENGTH];   /**< Pool name */
   char pool_type[MAX_NAME_LENGTH];   /**< Pool type */

   char UnloadVolName[MAX_NAME_LENGTH]; /**< Last wrong Volume mounted */
   bool poll;                         /**< Set to poll Volume */
   /* Device wait times ***FIXME*** look at durations */
   int min_wait;
   int max_wait;
   int max_num_wait;
   int wait_sec;
   int rem_wait_sec;
   int num_wait;

   btime_t last_timer;                /**< Used by read/write/seek to get stats (usec) */
   btime_t last_tick;                 /**< Contains last read/write time (usec) */

   btime_t  DevReadTime;
   btime_t  DevWriteTime;
   uint64_t DevWriteBytes;
   uint64_t DevReadBytes;

   /* Methods */
   btime_t get_timer_count();         /**< Return the last timer interval (ms) */

   bool has_cap(int cap) const { return bit_is_set(cap, capabilities) ; }
   void clear_cap(int cap) { clear_bit(cap, capabilities); }
   void set_cap(int cap) { set_bit(cap, capabilities);  }
   bool do_checksum() const { return bit_is_set(CAP_BLOCKCHECKSUM, capabilities); }
   bool is_autochanger() const { return bit_is_set(CAP_AUTOCHANGER, capabilities); }
   bool requires_mount() const { return bit_is_set(CAP_REQMOUNT, capabilities); }
   bool is_removable() const { return bit_is_set(CAP_REM, capabilities); }
   bool is_tape() const { return (dev_type == B_TAPE_DEV); }
   bool is_file() const { return (dev_type == B_FILE_DEV ||
                                  dev_type == B_GFAPI_DEV ||
                                  dev_type == B_DROPLET_DEV ||
                                  dev_type == B_RADOS_DEV ||
                                  dev_type == B_CEPHFS_DEV ||
                                  dev_type == B_ELASTO_DEV); }
   bool is_fifo() const { return dev_type == B_FIFO_DEV; }
   bool is_vtl() const  { return dev_type == B_VTL_DEV; }
   bool is_open() const { return m_fd >= 0; }
   bool is_offline() const { return bit_is_set(ST_OFFLINE, state); }
   bool is_labeled() const { return bit_is_set(ST_LABEL, state); }
   bool is_mounted() const { return bit_is_set(ST_MOUNTED, state); }
   bool is_unmountable() const { return ((is_file() && is_removable())); }
   int num_reserved() const { return m_num_reserved; };
   bool is_part_spooled() const { return bit_is_set(ST_PART_SPOOLED, state); }
   bool have_media() const { return bit_is_set(ST_MEDIA, state); }
   bool is_short_block() const { return bit_is_set(ST_SHORT, state); }
   bool is_busy() const { return bit_is_set(ST_READREADY, state) || num_writers || num_reserved(); }
   bool at_eof() const { return bit_is_set(ST_EOF, state); }
   bool at_eot() const { return bit_is_set(ST_EOT, state); }
   bool at_weot() const { return bit_is_set(ST_WEOT, state); }
   bool can_append() const { return bit_is_set(ST_APPENDREADY, state); }
   bool is_crypto_enabled() const { return bit_is_set(ST_CRYPTOKEY, state); }

   /**
    * can_write() is meant for checking at the end of a job to see
    * if we still have a tape (perhaps not if at end of tape
    * and the job is canceled).
    */
   bool can_write() const { return is_open() && can_append() &&
                                   is_labeled() && !at_weot(); }
   bool can_read() const { return bit_is_set(ST_READREADY, state); }
   bool can_steal_lock() const { return m_blocked &&
                    (m_blocked == BST_UNMOUNTED ||
                     m_blocked == BST_WAITING_FOR_SYSOP ||
                     m_blocked == BST_UNMOUNTED_WAITING_FOR_SYSOP); };
   bool waiting_for_mount() const { return
                    (m_blocked == BST_UNMOUNTED ||
                     m_blocked == BST_WAITING_FOR_SYSOP ||
                     m_blocked == BST_UNMOUNTED_WAITING_FOR_SYSOP); };
   bool must_unload() const { return m_unload; };
   bool must_load() const { return m_load; };
   const char *strerror() const;
   const char *archive_name() const;
   const char *name() const;
   const char *print_name() const;    /**< Name for display purposes */
   void set_eot() { set_bit(ST_EOT, state); };
   void set_eof() { set_bit(ST_EOF, state); };
   void set_append() { set_bit(ST_APPENDREADY, state); };
   void set_labeled() { set_bit(ST_LABEL, state); };
   inline void set_read() { set_bit(ST_READREADY, state); };
   void set_offline() { set_bit(ST_OFFLINE, state); };
   void set_mounted() { set_bit(ST_MOUNTED, state); };
   void set_media() { set_bit(ST_MEDIA, state); };
   void set_short_block() { set_bit(ST_SHORT, state); };
   void set_crypto_enabled() { set_bit(ST_CRYPTOKEY, state); };
   void set_part_spooled(int val) {
      if (val)
         set_bit(ST_PART_SPOOLED, state);
      else
         clear_bit(ST_PART_SPOOLED, state);
   };
   bool is_volume_to_unload() const { \
      return m_unload && strcmp(VolHdr.VolumeName, UnloadVolName) == 0; };
   void set_load() { m_load = true; };
   void inc_reserved() { m_num_reserved++; }
   void dec_reserved() { m_num_reserved--; ASSERT(m_num_reserved>=0); };
   void clear_append() { clear_bit(ST_APPENDREADY, state); };
   void clear_read() { clear_bit(ST_READREADY, state); };
   void clear_labeled() { clear_bit(ST_LABEL, state); };
   void clear_offline() { clear_bit(ST_OFFLINE, state); };
   void clear_eot() { clear_bit(ST_EOT, state); };
   void clear_eof() { clear_bit(ST_EOF, state); };
   void clear_opened() { m_fd = -1; };
   void clear_mounted() { clear_bit(ST_MOUNTED, state); };
   void clear_media() { clear_bit(ST_MEDIA, state); };
   void clear_short_block() { clear_bit(ST_SHORT, state); };
   void clear_crypto_enabled() { clear_bit(ST_CRYPTOKEY, state); };
   void clear_unload() { m_unload = false; UnloadVolName[0] = 0; };
   void clear_load() { m_load = false; };
   char *bstrerror(void) { return errmsg; };
   char *print_errmsg() { return errmsg; };
   slot_number_t get_slot() const { return m_slot; };
   void setVolCatInfo(bool valid) { VolCatInfo.is_valid = valid; };
   bool haveVolCatInfo() const { return VolCatInfo.is_valid; };
   void setVolCatName(const char *name) {
      bstrncpy(VolCatInfo.VolCatName, name, sizeof(VolCatInfo.VolCatName));
      setVolCatInfo(false);
   };
   char *getVolCatName() { return VolCatInfo.VolCatName; };

   const char *mode_to_str(int mode);
   void set_unload();
   void clear_volhdr();
   bool close(DCR *dcr);
   bool open(DCR *dcr, int mode);
   void term();
   ssize_t read(void *buf, size_t len);
   ssize_t write(const void *buf, size_t len);
   bool mount(DCR *dcr, int timeout);
   bool unmount(DCR *dcr, int timeout);
   void edit_mount_codes(POOL_MEM &omsg, const char *imsg);
   bool offline_or_rewind();
   bool scan_dir_for_volume(DCR *dcr);
   void set_slot(slot_number_t slot);
   void clear_slot();

   void set_blocksizes(DCR* dcr);
   void set_label_blocksize(DCR* dcr);

   uint32_t get_file() const { return file; };
   uint32_t get_block_num() const { return block_num; };
   int fd() const { return m_fd; };

   /*
    * Tape specific operations.
    */
   virtual bool offline() { return true; };
   virtual bool weof(int num) { return true; };
   virtual bool fsf(int num) { return true; };
   virtual bool bsf(int num) { return false; };
   virtual bool fsr(int num) { return false; };
   virtual bool bsr(int num) { return false; };
   virtual bool load_dev() { return true; };
   virtual void lock_door() {};
   virtual void unlock_door() {};
   virtual void clrerror(int func) {};
   virtual void set_os_device_parameters(DCR *dcr) {};
   virtual int32_t get_os_tape_file() { return -1; };

   /*
    * Generic operations.
    */
   virtual void open_device(DCR *dcr, int omode);
   virtual char *status_dev();
   virtual bool eod(DCR *dcr);
   virtual void set_ateof();
   virtual void set_ateot();
   virtual bool rewind(DCR *dcr);
   virtual bool update_pos(DCR *dcr);
   virtual bool reposition(DCR *dcr, uint32_t rfile, uint32_t rblock);
   virtual bool mount_backend(DCR *dcr, int timeout) { return true; };
   virtual bool unmount_backend(DCR *dcr, int timeout) { return true; };
   virtual bool device_status(bsdDevStatTrig *dst) { return false; };
   boffset_t lseek(DCR *dcr, boffset_t offset, int whence) { return d_lseek(dcr, offset, whence); };
   bool truncate(DCR *dcr) { return d_truncate(dcr); };
   bool flush(DCR *dcr) { return d_flush(dcr); };

   /*
    * Low level operations
    */
   virtual int d_ioctl(int fd, ioctl_req_t request, char *mt_com = NULL) = 0;
   virtual int d_open(const char *pathname, int flags, int mode) = 0;
   virtual int d_close(int fd) = 0;
   virtual ssize_t d_read(int fd, void *buffer, size_t count) = 0;
   virtual ssize_t d_write(int fd, const void *buffer, size_t count) = 0;
   virtual boffset_t d_lseek(DCR *dcr, boffset_t offset, int whence) = 0;
   virtual bool d_truncate(DCR *dcr) = 0;
   virtual bool d_flush(DCR *dcr) { return true; };

   /*
    * Locking and blocking calls
    */
#ifdef  SD_DEBUG_LOCK
   void dbg_rLock(const char *, int, bool locked = false);
   void dbg_rUnlock(const char *, int);
   void dbg_Lock(const char *, int);
   void dbg_Unlock(const char *, int);
   void dbg_Lock_acquire(const char *, int);
   void dbg_Unlock_acquire(const char *, int);
   void dbg_Lock_read_acquire(const char *, int);
   void dbg_Unlock_read_acquire(const char *, int);
#else
   void rLock(bool locked = false);
   void rUnlock();
   void Lock();
   void Unlock();
   void Lock_acquire();
   void Unlock_acquire();
   void Lock_read_acquire();
   void Unlock_read_acquire();
   void Lock_VolCatInfo();
   void Unlock_VolCatInfo();
#endif
   int init_mutex();
   int init_acquire_mutex();
   int init_read_acquire_mutex();
   int init_volcat_mutex();
   void set_mutex_priorities();
   int next_vol_timedwait(const struct timespec *timeout);
   void dblock(int why);
   void dunblock(bool locked = false);
   bool is_device_unmounted();
   void set_blocked(int block) { m_blocked = block; };
   int blocked() const { return m_blocked; };
   bool is_blocked() const { return m_blocked != BST_NOT_BLOCKED; };
   const char *print_blocked() const;

protected:
   void set_mode(int mode);
};

inline const char *DEVICE::strerror() const { return errmsg; }
inline const char *DEVICE::archive_name() const { return dev_name; }
inline const char *DEVICE::print_name() const { return prt_name; }

#define CHECK_BLOCK_NUMBERS true
#define NO_BLOCK_NUMBER_CHECK false

enum get_vol_info_rw {
   GET_VOL_INFO_FOR_WRITE,
   GET_VOL_INFO_FOR_READ
};

/**
 * Device Context (or Control) Record.
 *
 * There is one of these records for each Job that is using
 * the device. Items in this record are "local" to the Job and
 * do not affect other Jobs. Note, a job can have multiple
 * DCRs open, each pointing to a different device.
 *
 * Normally, there is only one JCR thread per DCR. However, the
 * big and important exception to this is when a Job is being
 * canceled. At that time, there may be two threads using the
 * same DCR. Consequently, when creating/attaching/detaching
 * and freeing the DCR we must lock it (m_mutex).
 */
class SD_IMP_EXP DCR : public SMARTALLOC {
private:
   bool m_dev_locked;                 /**< Set if dev already locked */
   int m_dev_lock;                    /**< Non-zero if rLock already called */
   bool m_reserved;                   /**< Set if reserved device */
   bool m_found_in_use;               /**< Set if a volume found in use */
   bool m_will_write;                 /**< Set if DCR will be used for writing */

public:
   dlink dev_link;                    /**< Link to attach to dev */
   JCR *jcr;                          /**< Pointer to JCR */
   bthread_mutex_t m_mutex;           /**< Access control */
   pthread_mutex_t r_mutex;           /**< rLock pre-mutex */
   DEVICE * volatile dev;             /**< Pointer to device */
   DEVRES *device;                    /**< Pointer to device resource */
   DEV_BLOCK *block;                  /**< Pointer to current block */
   DEV_RECORD *rec;                   /**< Pointer to record being processed */
   DEV_RECORD *before_rec;            /**< Pointer to record before translation */
   DEV_RECORD *after_rec;             /**< Pointer to record after translation */
   pthread_t tid;                     /**< Thread running this dcr */
   int spool_fd;                      /**< Fd if spooling */
   bool spool_data;                   /**< Set to spool data */
   bool spooling;                     /**< Set when actually spooling */
   bool despooling;                   /**< Set when despooling */
   bool despool_wait;                 /**< Waiting for despooling */
   bool NewVol;                       /**< Set if new Volume mounted */
   bool WroteVol;                     /**< Set if Volume written */
   bool NewFile;                      /**< Set when EOF written */
   bool reserved_volume;              /**< Set if we reserved a volume */
   bool any_volume;                   /**< Any OK for dir_find_next... */
   bool attached_to_dev;              /**< Set when attached to dev */
   bool keep_dcr;                     /**< Do not free dcr in release_dcr */
   uint32_t autodeflate;              /**< Try to autodeflate streams */
   uint32_t autoinflate;              /**< Try to autoinflate streams */
   uint32_t VolFirstIndex;            /**< First file index this Volume */
   uint32_t VolLastIndex;             /**< Last file index this Volume */
   uint32_t FileIndex;                /**< Current File Index */
   uint32_t EndFile;                  /**< End file written */
   uint32_t StartFile;                /**< Start write file */
   uint32_t StartBlock;               /**< Start write block */
   uint32_t EndBlock;                 /**< Ending block written */
   int64_t  VolMediaId;               /**< MediaId */
   int64_t job_spool_size;            /**< Current job spool size */
   int64_t max_job_spool_size;        /**< Max job spool size */
   uint32_t VolMinBlocksize;          /**< Minimum Blocksize */
   uint32_t VolMaxBlocksize;          /**< Maximum Blocksize */
   char VolumeName[MAX_NAME_LENGTH];  /**< Volume name */
   char pool_name[MAX_NAME_LENGTH];   /**< Pool name */
   char pool_type[MAX_NAME_LENGTH];   /**< Pool type */
   char media_type[MAX_NAME_LENGTH];  /**< Media type */
   char dev_name[MAX_NAME_LENGTH];    /**< Dev name */
   int Copy;                          /**< Identical copy number */
   int Stripe;                        /**< RAIT stripe */
   VOLUME_CAT_INFO VolCatInfo;        /**< Catalog info for desired volume */

   /*
    * Constructor/Destructor.
    */
   DCR();
   virtual ~DCR() {};

   /*
    * Methods
    */
   void set_dev(DEVICE *ndev) { dev = ndev; };
   void set_found_in_use() { m_found_in_use = true; };
   void set_will_write() { m_will_write = true; };
   void setVolCatInfo(bool valid) { VolCatInfo.is_valid = valid; };

   void clear_found_in_use() { m_found_in_use = false; };
   void clear_will_write() { m_will_write = false; };

   bool is_reserved() const { return m_reserved; };
   bool is_dev_locked() { return m_dev_locked; }
   bool is_writing() const { return m_will_write; };

   void inc_dev_lock() { m_dev_lock++; };
   void dec_dev_lock() { m_dev_lock--; };
   bool found_in_use() const { return m_found_in_use; };

   bool haveVolCatInfo() const { return VolCatInfo.is_valid; };
   void setVolCatName(const char *name) {
     bstrncpy(VolCatInfo.VolCatName, name, sizeof(VolCatInfo.VolCatName));
     setVolCatInfo(false);
   };
   char *getVolCatName() { return VolCatInfo.VolCatName; };

   /*
    * Methods in askdir.c
    */
   virtual DCR *get_new_spooling_dcr();
   virtual bool dir_find_next_appendable_volume() { return true; };
   virtual bool dir_update_volume_info(bool label, bool update_LastWritten) { return true; };
   virtual bool dir_create_jobmedia_record(bool zero) { return true; };
   virtual bool dir_update_file_attributes(DEV_RECORD *record) { return true; };
   virtual bool dir_ask_sysop_to_mount_volume(int mode);
   virtual bool dir_ask_sysop_to_create_appendable_volume() { return true; };
   virtual bool dir_get_volume_info(enum get_vol_info_rw writing);

   /*
    * Methods in lock.c
    */
   void dblock(int why) { dev->dblock(why); }
#ifdef  SD_DEBUG_LOCK
   void dbg_mLock(const char *, int, bool locked);
   void dbg_mUnlock(const char *, int);
#else
   void mLock(bool locked);
   void mUnlock();
#endif

   /*
    * Methods in record.c
    */
   bool write_record();

   /*
    * Methods in reserve.c
    */
   void clear_reserved();
   void set_reserved();
   void unreserve_device();

   /*
    * Methods in vol_mgr.c
    */
   bool can_i_use_volume();
   bool can_i_write_volume();

   /*
    * Methods in mount.c
    */
   bool mount_next_write_volume();
   bool mount_next_read_volume();
   void mark_volume_in_error();
   void mark_volume_not_inchanger();
   int try_autolabel(bool opened);
   bool find_a_volume();
   bool is_suitable_volume_mounted();
   bool is_eod_valid();
   int check_volume_label(bool &ask, bool &autochanger);
   void release_volume();
   void do_swapping(bool is_writing);
   bool do_unload();
   bool do_load(bool is_writing);
   bool is_tape_position_ok();

   /*
    * Methods in block.c
    */
   bool write_block_to_device();
   bool write_block_to_dev();
   bool read_block_from_device(bool check_block_numbers);
   bool read_block_from_dev(bool check_block_numbers);

   /*
    * Methods in label.c
    */
   bool rewrite_volume_label(bool recycle);
};

class SD_IMP_EXP SD_DCR : public DCR {
public:
   /*
    * Virtual Destructor.
    */
   ~SD_DCR() {};

   /*
    * Methods overriding default implementations.
    */
   bool dir_find_next_appendable_volume();
   bool dir_update_volume_info(bool label, bool update_LastWritten);
   bool dir_create_jobmedia_record(bool zero);
   bool dir_update_file_attributes(DEV_RECORD *record);
   bool dir_ask_sysop_to_mount_volume(int mode);
   bool dir_ask_sysop_to_create_appendable_volume();
   bool dir_get_volume_info(enum get_vol_info_rw writing);
   DCR *get_new_spooling_dcr();
};

class BTAPE_DCR : public DCR {
public:
   /*
    * Virtual Destructor.
    */
   ~BTAPE_DCR() {};

   /*
    * Methods overriding default implementations.
    */
   bool dir_find_next_appendable_volume();
   bool dir_create_jobmedia_record(bool zero);
   bool dir_ask_sysop_to_mount_volume(int mode);
   bool dir_ask_sysop_to_create_appendable_volume();
   DCR *get_new_spooling_dcr();
};

/*
 * Get some definition of function to position to the end of the medium in MTEOM. System dependent.
 */
#ifndef MTEOM
#ifdef MTSEOD
#define MTEOM MTSEOD
#endif
#ifdef MTEOD
#undef MTEOM
#define MTEOM MTEOD
#endif
#endif
#endif<|MERGE_RESOLUTION|>--- conflicted
+++ resolved
@@ -3,11 +3,7 @@
 
    Copyright (C) 2000-2012 Free Software Foundation Europe e.V.
    Copyright (C) 2011-2012 Planets Communications B.V.
-<<<<<<< HEAD
-   Copyright (C) 2013-2017 Bareos GmbH & Co. KG
-=======
    Copyright (C) 2013-2018 Bareos GmbH & Co. KG
->>>>>>> ac2cceae
 
    This program is Free Software; you can redistribute it and/or
    modify it under the terms of version three of the GNU Affero General Public
@@ -261,16 +257,6 @@
 class VOLRES; /* Forward reference */
 
 /**
- * Device specific status information either returned via DEVICE::device_status()
- * method of via bsdEventDriveStatus and bsdEventVolumeStatus plugin events.
- */
-typedef struct DevStatTrigger {
-   DEVRES *device;
-   POOLMEM *status;
-   int status_length;
-} bsdDevStatTrig;
-
-/*
  * Device specific status information either returned via DEVICE::device_status()
  * method of via bsdEventDriveStatus and bsdEventVolumeStatus plugin events.
  */
