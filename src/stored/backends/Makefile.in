--- conflicted
+++ resolved
@@ -34,26 +34,12 @@
 
 CHUNKED_SRCS = chunked_device.c
 CHUNKED_LOBJS = $(CHUNKED_SRCS:.c=.lo)
-<<<<<<< HEAD
+
+DROPLET_SRCS = droplet_device.c
+DROPLET_LOBJS = $(DROPLET_SRCS:.c=.lo)
 
 ELASTO_SRCS = elasto_device.c
 ELASTO_LOBJS = $(ELASTO_SRCS:.c=.lo)
-=======
->>>>>>> 6de28b72
-
-DROPLET_SRCS = droplet_device.c
-DROPLET_LOBJS = $(DROPLET_SRCS:.c=.lo)
-
-<<<<<<< HEAD
-OBJECT_SRCS = droplet_device.c
-OBJECT_LOBJS = $(OBJECT_SRCS:.c=.lo)
-
-RADOS_SRCS = rados_device.c
-RADOS_LOBJS = $(RADOS_SRCS:.c=.lo)
-=======
-ELASTO_SRCS = elasto_device.c
-ELASTO_LOBJS = $(ELASTO_SRCS:.c=.lo)
->>>>>>> 6de28b72
 
 FIFO_SRCS = unix_fifo_device.c
 FIFO_LOBJS = $(FIFO_SRCS:.c=.lo)
@@ -94,36 +80,24 @@
 	$(NO_ECHO)$(LIBTOOL_COMPILE) $(CXX) $(DEFS) $(DEBUG) -c $(WCFLAGS) $(CPPFLAGS) $(INCLUDES) $(DINCLUDE) $(CXXFLAGS) $<
 	if [ -d "$(@:.lo=.d)" ]; then $(MKDIR) $(CONF_EXTRA_DIR); $(CP) -r $(@:.lo=.d)/. $(CONF_EXTRA_DIR)/.; fi
 
-<<<<<<< HEAD
+$(CHEPHFS_LOBJS):
+	@echo "Compiling $(@:.lo=.c)"
+	$(NO_ECHO)$(LIBTOOL_COMPILE) $(CXX) $(DEFS) $(DEBUG) -c $(WCFLAGS) $(CPPFLAGS) $(INCLUDES) $(CEPHFS_INC) $(DINCLUDE) $(CXXFLAGS) $(@:.lo=.c)
+	if [ -d "$(@:.lo=.d)" ]; then $(MKDIR) $(CONF_EXTRA_DIR); $(CP) -r $(@:.lo=.d)/. $(CONF_EXTRA_DIR)/.; fi
+
+$(DROPLET_LOBJS):
+	@echo "Compiling $(@:.lo=.c)"
+	$(NO_ECHO)$(LIBTOOL_COMPILE) $(CXX) $(DEFS) $(DEBUG) -c $(WCFLAGS) $(CPPFLAGS) $(INCLUDES) $(DROPLET_INC) $(DINCLUDE) $(CXXFLAGS) $(@:.lo=.c)
+	if [ -d "$(@:.lo=.d)" ]; then $(MKDIR) $(CONF_EXTRA_DIR); $(CP) -r $(@:.lo=.d)/. $(CONF_EXTRA_DIR)/.; fi
+
 $(ELASTO_LOBJS):
 	@echo "Compiling $(@:.lo=.c)"
 	$(NO_ECHO)$(LIBTOOL_COMPILE) $(CXX) $(DEFS) $(DEBUG) -c $(WCFLAGS) $(CPPFLAGS) $(INCLUDES) $(ELASTO_INC) $(DINCLUDE) $(CXXFLAGS) $(@:.lo=.c)
 	if [ -d "$(@:.lo=.d)" ]; then $(MKDIR) $(CONF_EXTRA_DIR); $(CP) -r $(@:.lo=.d)/. $(CONF_EXTRA_DIR)/.; fi
 
-=======
->>>>>>> 6de28b72
-$(CHEPHFS_LOBJS):
-	@echo "Compiling $(@:.lo=.c)"
-	$(NO_ECHO)$(LIBTOOL_COMPILE) $(CXX) $(DEFS) $(DEBUG) -c $(WCFLAGS) $(CPPFLAGS) $(INCLUDES) $(CEPHFS_INC) $(DINCLUDE) $(CXXFLAGS) $(@:.lo=.c)
-	if [ -d "$(@:.lo=.d)" ]; then $(MKDIR) $(CONF_EXTRA_DIR); $(CP) -r $(@:.lo=.d)/. $(CONF_EXTRA_DIR)/.; fi
-
-$(DROPLET_LOBJS):
-	@echo "Compiling $(@:.lo=.c)"
-	$(NO_ECHO)$(LIBTOOL_COMPILE) $(CXX) $(DEFS) $(DEBUG) -c $(WCFLAGS) $(CPPFLAGS) $(INCLUDES) $(DROPLET_INC) $(DINCLUDE) $(CXXFLAGS) $(@:.lo=.c)
-	if [ -d "$(@:.lo=.d)" ]; then $(MKDIR) $(CONF_EXTRA_DIR); $(CP) -r $(@:.lo=.d)/. $(CONF_EXTRA_DIR)/.; fi
-
-$(ELASTO_LOBJS):
-	@echo "Compiling $(@:.lo=.c)"
-<<<<<<< HEAD
-	$(NO_ECHO)$(LIBTOOL_COMPILE) $(CXX) $(DEFS) $(DEBUG) -c $(WCFLAGS) $(CPPFLAGS) $(INCLUDES) $(DROPLET_INC) $(DINCLUDE) $(CXXFLAGS) $(@:.lo=.c)
-=======
-	$(NO_ECHO)$(LIBTOOL_COMPILE) $(CXX) $(DEFS) $(DEBUG) -c $(WCFLAGS) $(CPPFLAGS) $(INCLUDES) $(ELASTO_INC) $(DINCLUDE) $(CXXFLAGS) $(@:.lo=.c)
-	if [ -d "$(@:.lo=.d)" ]; then $(MKDIR) $(CONF_EXTRA_DIR); $(CP) -r $(@:.lo=.d)/. $(CONF_EXTRA_DIR)/.; fi
-
 $(GFAPI_LOBJS):
 	@echo "Compiling $(@:.lo=.c)"
 	$(NO_ECHO)$(LIBTOOL_COMPILE) $(CXX) $(DEFS) $(DEBUG) -c $(WCFLAGS) $(CPPFLAGS) $(INCLUDES) $(GLUSTER_INC) $(DINCLUDE) $(CXXFLAGS) $(@:.lo=.c)
->>>>>>> 6de28b72
 	if [ -d "$(@:.lo=.d)" ]; then $(MKDIR) $(CONF_EXTRA_DIR); $(CP) -r $(@:.lo=.d)/. $(CONF_EXTRA_DIR)/.; fi
 
 $(RADOS_LOBJS):
@@ -142,32 +116,13 @@
 							   -soname libbareossd-cephfs-$(LIBBAREOSSD_LT_RELEASE).so $(CEPHFS_LIBS) -lbareos
 
 libbareossd-chunked.la: Makefile $(CHUNKED_LOBJS)
-<<<<<<< HEAD
 	@echo "Making $@ ..."
 	$(LIBTOOL_LINK) $(CXX) $(DEFS) $(DEBUG) $(LDFLAGS) -L../../lib -o $@ $(CHUNKED_LOBJS) -export-dynamic -rpath $(backenddir) -release $(LIBBAREOSSD_LT_RELEASE) \
 							   -soname libbareossd-chunked-$(LIBBAREOSSD_LT_RELEASE).so -lbareos
 
-libbareossd-elasto.la: Makefile $(ELASTO_LOBJS)
-	@echo "Making $@ ..."
-	$(LIBTOOL_LINK) $(CXX) $(DEFS) $(DEBUG) $(LDFLAGS) -L../../lib -o $@ $(ELASTO_LOBJS) -export-dynamic -rpath $(backenddir) -release $(LIBBAREOSSD_LT_RELEASE) \
-							   -soname libbareossd-elasto-$(LIBBAREOSSD_LT_RELEASE).so $(ELASTO_LIBS) -lbareos
-
-libbareossd-gfapi.la: Makefile $(GFAPI_LOBJS)
-=======
->>>>>>> 6de28b72
-	@echo "Making $@ ..."
-	$(LIBTOOL_LINK) $(CXX) $(DEFS) $(DEBUG) $(LDFLAGS) -L../../lib -o $@ $(CHUNKED_LOBJS) -export-dynamic -rpath $(backenddir) -release $(LIBBAREOSSD_LT_RELEASE) \
-							   -soname libbareossd-chunked-$(LIBBAREOSSD_LT_RELEASE).so -lbareos
-
-<<<<<<< HEAD
-libbareossd-droplet.la: Makefile libbareossd-chunked.la $(OBJECT_LOBJS)
-	@echo "Making $@ ..."
-	$(LIBTOOL_LINK) $(CXX) $(DEFS) $(DEBUG) $(LDFLAGS) -L../../lib -o $@ $(OBJECT_LOBJS) -export-dynamic -rpath $(backenddir) -release $(LIBBAREOSSD_LT_RELEASE) \
-=======
 libbareossd-droplet.la: Makefile libbareossd-chunked.la $(DROPLET_LOBJS)
 	@echo "Making $@ ..."
 	$(LIBTOOL_LINK) $(CXX) $(DEFS) $(DEBUG) $(LDFLAGS) -L../../lib -o $@ $(DROPLET_LOBJS) -export-dynamic -rpath $(backenddir) -release $(LIBBAREOSSD_LT_RELEASE) \
->>>>>>> 6de28b72
 							   -soname libbareossd-droplet-$(LIBBAREOSSD_LT_RELEASE).so $(DROPLET_LIBS) libbareossd-chunked.la -lbareos
 
 libbareossd-elasto.la: Makefile $(ELASTO_LOBJS)
