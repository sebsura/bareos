--- conflicted
+++ resolved
@@ -1,13 +1,7 @@
 #undef  VERSION
-<<<<<<< HEAD
 #define VERSION "17.4.1"
 #define BDATE   "01 Oct 2017"
 #define LSMDATE "01Oct17"
-=======
-#define VERSION "17.2.4"
-#define BDATE   "21 Sep 2017"
-#define LSMDATE "21Sep17"
->>>>>>> d93391df
 
 #define PROG_COPYRIGHT "Copyright (C) %d-2012 Free Software Foundation Europe e.V.\n" \
                        "Copyright (C) 2010-2017 Planets Communications B.V.\n" \
@@ -40,7 +34,6 @@
 /* Shared object library versions */
 
 /* Uncomment to overwrite default value from VERSION */
-<<<<<<< HEAD
 /* #define LIBBAREOS_LT_RELEASE "17.4.1" */
 /* #define LIBBAREOSCFG_LT_RELEASE "17.4.1" */
 /* #define LIBBAREOSSQL_LT_RELEASE "17.4.1" */
@@ -48,15 +41,6 @@
 /* #define LIBBAREOSNDMP_LT_RELEASE "17.4.1" */
 /* #define LIBBAREOSLMDB_LT_RELEASE "17.4.1" */
 /* #define LIBBAREOSSD_LT_RELEASE "17.4.1" */
-=======
-/* #define LIBBAREOS_LT_RELEASE "17.2.4" */
-/* #define LIBBAREOSCFG_LT_RELEASE "17.2.4" */
-/* #define LIBBAREOSSQL_LT_RELEASE "17.2.4" */
-/* #define LIBBAREOSCATS_LT_RELEASE "17.2.4" */
-/* #define LIBBAREOSNDMP_LT_RELEASE "17.2.4" */
-/* #define LIBBAREOSLMDB_LT_RELEASE "17.2.4" */
-/* #define LIBBAREOSSD_LT_RELEASE "17.2.4" */
->>>>>>> d93391df
 
 /* Debug flags */
 #undef  DEBUG
