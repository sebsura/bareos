--- conflicted
+++ resolved
@@ -63,13 +63,8 @@
    int port;
 };
 
-<<<<<<< HEAD
 /**
- * Stop the Threaded Network Server if its realy running in a seperate thread.
-=======
-/*
  * Stop the Threaded Network Server if its realy running in a separate thread.
->>>>>>> 9babee3f
  * e.g. set the quit flag and wait for the other thread to exit cleanly.
  */
 void bnet_stop_thread_server_tcp(pthread_t tid)
