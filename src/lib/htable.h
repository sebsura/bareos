/*
   BAREOS® - Backup Archiving REcovery Open Sourced

   Copyright (C) 2004-2011 Free Software Foundation Europe e.V.
   Copyright (C) 2014-2016 Bareos GmbH & Co. KG

   This program is Free Software; you can redistribute it and/or
   modify it under the terms of version three of the GNU Affero General Public
   License as published by the Free Software Foundation and included
   in the file LICENSE.

   This program is distributed in the hope that it will be useful, but
   WITHOUT ANY WARRANTY; without even the implied warranty of
   MERCHANTABILITY or FITNESS FOR A PARTICULAR PURPOSE. See the GNU
   Affero General Public License for more details.

   You should have received a copy of the GNU Affero General Public License
   along with this program; if not, write to the Free Software
   Foundation, Inc., 51 Franklin Street, Fifth Floor, Boston, MA
   02110-1301, USA.
*/
/*
 * Written by Kern Sibbald, MMIV
 */
/**
 * @file
 * Hash table class -- htable
 */

#ifndef HTABLE_H
#define HTABLE_H

/**
 * Loop var through each member of table
 */
#ifdef HAVE_TYPEOF
#define foreach_htable(var, tbl) \
        for((var)=(typeof(var))((tbl)->first()); \
           (var); \
           (var)=(typeof(var))((tbl)->next()))
#else
#define foreach_htable(var, tbl) \
        for((*((void **)&(var))=(void *)((tbl)->first())); \
            (var); \
            (*((void **)&(var))=(void *)((tbl)->next())))
#endif


#include "hostconfig.h"

#ifdef HAVE_HPUX_OS
#pragma pack(push,4)
#endif

typedef enum {
   KEY_TYPE_CHAR = 1,
   KEY_TYPE_UINT32 = 2,
   KEY_TYPE_UINT64 = 3,
   KEY_TYPE_BINARY = 4
} key_type_t;

union hlink_key {
   char *char_key;
   uint32_t uint32_key;
   uint64_t uint64_key;
   uint8_t *binary_key;
};

struct hlink {
   void *next;                        /* Next hash item */
   key_type_t key_type;               /* Type of key used to hash */
   union hlink_key key;               /* Key for this item */
   uint32_t key_len;                  /* Length of key for this item */
   uint64_t hash;                     /* Hash for this key */
};

struct h_mem {
   struct h_mem *next;                /* Next buffer */
   int32_t rem;                       /* Remaining bytes in big_buffer */
   char *mem;                         /* Memory pointer */
   char first[1];                     /* First byte */
};

<<<<<<< HEAD
class  DLL_IMP_EXP htable : public SMARTALLOC {
=======
#ifdef HAVE_HPUX_OS
#pragma pack(pop)
#endif

class htable : public SMARTALLOC {
>>>>>>> 0e3298c4
   hlink **table;                     /* Hash table */
   int loffset;                       /* Link offset in item */
   hlink *walkptr;                    /* Table walk pointer */
   uint64_t hash;                     /* Temp storage */
   uint64_t total_size;               /* Total bytes malloced */
   uint32_t extend_length;            /* Number of bytes to allocate when extending buffer */
   uint32_t walk_index;               /* Table walk index */
   uint32_t num_items;                /* Current number of items */
   uint32_t max_items;                /* Maximum items before growing */
   uint32_t buckets;                  /* Size of hash table */
   uint32_t index;                    /* Temp storage */
   uint32_t mask;                     /* "Remainder" mask */
   uint32_t rshift;                   /* Amount to shift down */
   uint32_t blocks;                   /* Blocks malloced */
   struct h_mem *mem_block;           /* Malloc'ed memory block chain */
   void malloc_big_buf(int size);     /* Get a big buffer */
   void hash_index(char *key);        /* Produce hash key,index */
   void hash_index(uint32_t key);     /* Produce hash key,index */
   void hash_index(uint64_t key);     /* Produce hash key,index */
   void hash_index(uint8_t *key, uint32_t key_len); /* Produce hash key,index */
   void grow_table();                 /* Grow the table */

public:
   htable(void *item, void *link, int tsize = 31,
          int nr_pages = 0, int nr_entries = 4);
   ~htable() { destroy(); }
   void init(void *item, void *link, int tsize = 31,
             int nr_pages = 0, int nr_entries = 4);
   bool insert(char *key, void *item);
   bool insert(uint32_t key, void *item);
   bool insert(uint64_t key, void *item);
   bool insert(uint8_t *key, uint32_t key_len, void *item);
   void *lookup(char *key);
   void *lookup(uint32_t key);
   void *lookup(uint64_t key);
   void *lookup(uint8_t *key, uint32_t key_len);
   void *first();                     /* Get first item in table */
   void *next();                      /* Get next item in table */
   void destroy();
   void stats();                      /* Print stats about the table */
   uint32_t size();                   /* Return size of table */
   char *hash_malloc(int size);       /* Malloc bytes for a hash entry */
   void hash_big_free();              /* Free all hash allocated big buffers */
};
#endif  /* HTABLE_H */<|MERGE_RESOLUTION|>--- conflicted
+++ resolved
@@ -81,15 +81,11 @@
    char first[1];                     /* First byte */
 };
 
-<<<<<<< HEAD
-class  DLL_IMP_EXP htable : public SMARTALLOC {
-=======
 #ifdef HAVE_HPUX_OS
 #pragma pack(pop)
 #endif
 
-class htable : public SMARTALLOC {
->>>>>>> 0e3298c4
+class DLL_IMP_EXP htable : public SMARTALLOC {
    hlink **table;                     /* Hash table */
    int loffset;                       /* Link offset in item */
    hlink *walkptr;                    /* Table walk pointer */
