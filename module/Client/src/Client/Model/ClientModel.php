--- conflicted
+++ resolved
@@ -72,17 +72,10 @@
          $cmd = 'llist backups client="'.$client.'"';
          if ($fileset != null) {
             $cmd .= ' fileset="'.$fileset.'"';
-<<<<<<< HEAD
          }
          if ($order != null) {
             $cmd .= ' order='.$order;
          }
-=======
-         }
-         if ($order != null) {
-            $cmd .= ' order='.$order;
-         }
->>>>>>> 283689aa
          if ($limit != null) {
             $cmd .= ' limit='.$limit;
          }
