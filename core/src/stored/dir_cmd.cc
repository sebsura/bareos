/*
   BAREOS® - Backup Archiving REcovery Open Sourced

   Copyright (C) 2001-2012 Free Software Foundation Europe e.V.
   Copyright (C) 2011-2012 Planets Communications B.V.
   Copyright (C) 2013-2016 Bareos GmbH & Co. KG

   This program is Free Software; you can redistribute it and/or
   modify it under the terms of version three of the GNU Affero General Public
   License as published by the Free Software Foundation and included
   in the file LICENSE.

   This program is distributed in the hope that it will be useful, but
   WITHOUT ANY WARRANTY; without even the implied warranty of
   MERCHANTABILITY or FITNESS FOR A PARTICULAR PURPOSE. See the GNU
   Affero General Public License for more details.

   You should have received a copy of the GNU Affero General Public License
   along with this program; if not, write to the Free Software
   Foundation, Inc., 51 Franklin Street, Fifth Floor, Boston, MA
   02110-1301, USA.
*/
/*
 * Kern Sibbald, May MMI
 */
/**
 * @file
 * This file handles accepting Director Commands
 *
 * Most Director commands are handled here, with the
 * exception of the Job command command and subsequent
 * subcommands that are handled
 * in job.c.
 *
 * N.B. in this file, in general we must use P(dev->mutex) rather
 * than dev->r_lock() so that we can examine the blocked
 * state rather than blocking ourselves because a Job
 * thread has the device blocked. In some "safe" cases,
 * we can do things to a blocked device. CAREFUL!!!!
 *
 * File daemon commands are handled in fd_cmds.c
 */

#include "include/bareos.h"
#include "stored/stored.h"
#include "stored/acquire.h"
#include "stored/authenticate.h"
#include "stored/autochanger.h"
#include "stored/bsr.h"
#include "stored/fd_cmds.h"
#include "stored/job.h"
#include "stored/label.h"
#include "stored/ndmp_tape.h"
#include "stored/reserve.h"
#include "stored/sd_cmds.h"
#include "stored/status.h"
#include "stored/sd_stats.h"
#include "stored/stored_globals.h"
#include "stored/wait.h"
#include "stored/job.h"
#include "stored/mac.h"
#include "lib/bnet.h"
#include "lib/edit.h"
#include "lib/parse_bsr.h"
#include "lib/qualified_resource_name_type_converter.h"
#include "include/jcr.h"

/* Imported variables */
extern struct s_last_job last_job;

extern void terminate_child();

namespace storagedaemon {

/* Commands received from director that need scanning */
static char setbandwidth[] =
   "setbandwidth=%lld Job=%127s";
static char setdebugv0cmd[] =
   "setdebug=%d trace=%d";
static char setdebugv1cmd[] =
   "setdebug=%d trace=%d timestamp=%d";
static char cancelcmd[] =
   "cancel Job=%127s";
static char relabelcmd[] =
   "relabel %127s OldName=%127s NewName=%127s PoolName=%127s "
   "MediaType=%127s Slot=%hd drive=%hd MinBlocksize=%d MaxBlocksize=%d";
static char labelcmd[] =
   "label %127s VolumeName=%127s PoolName=%127s "
   "MediaType=%127s Slot=%hd drive=%hd MinBlocksize=%d MaxBlocksize=%d";
static char mountslotcmd[] =
   "mount %127s drive=%hd slot=%hd";
static char mountcmd[] =
   "mount %127s drive=%hd";
static char unmountcmd[] =
   "unmount %127s drive=%hd";
#if 0
static char actionopcmd[] =
   "action_on_purge %127s vol=%127s action=%d";
#endif
static char releasecmd[] =
   "release %127s drive=%hd";
static char readlabelcmd[] =
   "readlabel %127s Slot=%hd drive=%hd";
static char replicatecmd[] =
   "replicate JobId=%d Job=%127s address=%s port=%d ssl=%d Authorization=%100s";
static char passiveclientcmd[] =
   "passive client address=%s port=%d ssl=%d";
static char resolvecmd[] =
   "resolve %s";
static char pluginoptionscmd[] =
   "pluginoptions %s";

/* Responses sent to Director */
static char derrmsg[] =
   "3900 Invalid command:";
static char OKsetdebugv0[] =
   "3000 OK setdebug=%d tracefile=%s\n";
static char OKsetdebugv1[] =
   "3000 OK setdebug=%d trace=%d timestamp=%d tracefile=%s\n";
static char invalid_cmd[] =
   "3997 Invalid command for a Director with Monitor directive enabled.\n";
static char OK_bootstrap[] =
   "3000 OK bootstrap\n";
static char ERROR_bootstrap[] =
   "3904 Error bootstrap\n";
static char OK_replicate[] =
   "3000 OK replicate\n";
static char BADcmd[] =
   "3991 Bad %s command: %s\n";
static char OKBandwidth[] =
   "2000 OK Bandwidth\n";
static char OKpassive[] =
   "2000 OK passive client\n";
static char OKpluginoptions[] =
   "2000 OK plugin options\n";
static char OKsecureerase[] =
   "2000 OK SDSecureEraseCmd %s \n";

/* Forward referenced functions */
//static bool ActionOnPurgeCmd(JobControlRecord *jcr);
static bool BootstrapCmd(JobControlRecord *jcr);
static bool CancelCmd(JobControlRecord *cjcr);
static bool ChangerCmd(JobControlRecord *jcr);
static bool die_cmd(JobControlRecord *jcr);
static bool LabelCmd(JobControlRecord *jcr);
static bool ListenCmd(JobControlRecord *jcr);
static bool MountCmd(JobControlRecord *jcr);
static bool PassiveCmd(JobControlRecord *jcr);
static bool PluginoptionsCmd(JobControlRecord *jcr);
static bool ReadlabelCmd(JobControlRecord *jcr);
static bool ResolveCmd(JobControlRecord *jcr);
static bool RelabelCmd(JobControlRecord *jcr);
static bool ReleaseCmd(JobControlRecord *jcr);
static bool ReplicateCmd(JobControlRecord *jcr);
static bool RunCmd(JobControlRecord *jcr);
static bool SecureerasereqCmd(JobControlRecord *jcr);
static bool SetbandwidthCmd(JobControlRecord *jcr);
static bool SetdebugCmd(JobControlRecord *jcr);
static bool UnmountCmd(JobControlRecord *jcr);

static DeviceControlRecord *find_device(JobControlRecord *jcr, PoolMem &dev_name,
                        drive_number_t drive, BlockSizes *blocksizes);
static void ReadVolumeLabel(JobControlRecord *jcr, DeviceControlRecord *dcr, Device *dev, slot_number_t slot);
static void label_volume_if_ok(DeviceControlRecord *dcr, char *oldname,
                               char *newname, char *poolname,
                               slot_number_t Slot, bool relabel);
static int TryAutoloadDevice(JobControlRecord *jcr, DeviceControlRecord *dcr, slot_number_t slot, const char *VolName);
static void SendDirBusyMessage(BareosSocket *dir, Device *dev);

struct s_cmds {
   const char *cmd;
   bool (*func)(JobControlRecord *jcr);
   bool monitoraccess;                      /* set if monitors can access this cmd */
};

/**
 * The following are the recognized commands from the Director.
 *
 * Keywords are sorted first longest match when the keywords start with the same string.
 */
static struct s_cmds cmds[] = {
// { "action_on_purge",  ActionOnPurgeCmd, false },
   { "autochanger", ChangerCmd, false },
   { "bootstrap", BootstrapCmd, false },
   { "cancel", CancelCmd, false },
   { ".die", die_cmd, false },
   { "finish", FinishCmd, false },         /**< End of backup */
   { "JobId=", job_cmd, false },            /**< Start Job */
   { "label", LabelCmd, false },           /**< Label a tape */
   { "listen", ListenCmd, false },         /**< Listen for an incoming Storage Job */
   { "mount", MountCmd, false },
   { "nextrun", nextRunCmd, false },       /**< Prepare for next backup/restore part of same Job */
   { "passive", PassiveCmd, false },
   { "pluginoptions", PluginoptionsCmd, false },
   { "readlabel", ReadlabelCmd, false },
   { "relabel", RelabelCmd, false },       /**< Relabel a tape */
   { "release", ReleaseCmd, false },
   { "resolve", ResolveCmd, false },
   { "replicate", ReplicateCmd, false },   /**< Replicate data to an external SD */
   { "run", RunCmd, false },               /**< Start of Job */
   { "getSecureEraseCmd", SecureerasereqCmd, false },
   { "setbandwidth=", SetbandwidthCmd, false },
   { "setdebug=", SetdebugCmd, false },    /**< Set debug level */
   { "stats", StatsCmd, false },
   { "status", StatusCmd, true },
   { ".status", DotstatusCmd, true },
   { "unmount", UnmountCmd, false },
   { "use storage=", use_cmd, false },
   { NULL, NULL, false } /**< list terminator */
};

static inline bool AreMaxConcurrentJobsExceeded()
{
   JobControlRecord *jcr;
   unsigned int cnt = 0;

   foreach_jcr(jcr) {
      cnt++;
   }
   endeach_jcr(jcr);

   return (cnt >= me->MaxConcurrentJobs) ? true : false;
}

/**
 * Connection request from an director.
 *
 * Basic tasks done here:
 *  - Create a JobControlRecord record
 *  - Authenticate the Director
 *  - We wait for a command
 *  - We execute the command
 *  - We continue or exit depending on the return status
 */
void *HandleDirectorConnection(BareosSocket *dir)
{
   JobControlRecord *jcr;
   int i, errstat;
   int bnet_stat = 0;
   bool found, quit;

   if (AreMaxConcurrentJobsExceeded()) {
      Emsg0(M_ERROR, 0, _("Number of Jobs exhausted, please increase MaximumConcurrentJobs\n"));
      dir->signal(BNET_TERMINATE);
      return NULL;
   }

   /*
    * This is a connection from the Director, so setup a JobControlRecord
    */
   jcr = new_jcr(sizeof(JobControlRecord), StoredFreeJcr); /* create Job Control Record */
   NewPlugins(jcr);                            /* instantiate plugins */
   jcr->dir_bsock = dir;                        /* save Director bsock */
   jcr->dir_bsock->SetJcr(jcr);
   jcr->dcrs = New(alist(10, not_owned_by_alist));

   /*
    * Initialize Start Job condition variable
    */
   errstat = pthread_cond_init(&jcr->job_start_wait, NULL);
   if (errstat != 0) {
      BErrNo be;
      Jmsg1(jcr, M_FATAL, 0, _("Unable to init job start cond variable: ERR=%s\n"), be.bstrerror(errstat));
      goto bail_out;
   }

   /*
    * Initialize End Job condition variable
    */
   errstat = pthread_cond_init(&jcr->job_end_wait, NULL);
   if (errstat != 0) {
      BErrNo be;
      Jmsg1(jcr, M_FATAL, 0, _("Unable to init job end cond variable: ERR=%s\n"), be.bstrerror(errstat));
      goto bail_out;
   }

   Dmsg0(1000, "stored in start_job\n");

   SetJcrInTsd(jcr);

   /*
    * Authenticate the Director
    */
   if (!AuthenticateDirector(jcr)) {
      Jmsg(jcr, M_FATAL, 0, _("Unable to authenticate Director\n"));
      goto bail_out;
   }

   Dmsg0(90, "Message channel init completed.\n");

   quit = false;
   while (!quit) {
      /*
       * Read command
       */
      if ((bnet_stat = dir->recv()) <= 0) {
         break;               /* connection terminated */
      }

      Dmsg1(199, "<dird: %s", dir->msg);

      /*
       * Ensure that device initialization is complete
       */
      while (!init_done) {
         Bmicrosleep(1, 0);
      }

      found = false;
      for (i = 0; cmds[i].cmd; i++) {
        if (bstrncmp(cmds[i].cmd, dir->msg, strlen(cmds[i].cmd))) {
           if ((!cmds[i].monitoraccess) && (jcr->director->monitor)) {
              Dmsg1(100, "Command \"%s\" is invalid.\n", cmds[i].cmd);
              dir->fsend(invalid_cmd);
              dir->signal(BNET_EOD);
              break;
           }
           Dmsg1(200, "Do command: %s\n", cmds[i].cmd);
           if (!cmds[i].func(jcr)) { /* do command */
              quit = true; /* error, get out */
              Dmsg1(190, "Command %s requests quit\n", cmds[i].cmd);
           }
           found = true;             /* indicate command found */
           break;
        }
      }
      if (!found) {                   /* command not found */
        PoolMem err_msg;
        Mmsg(err_msg, "%s %s\n", derrmsg, dir->msg);
        dir->fsend(err_msg.c_str());
        break;
      }
   }

bail_out:
   GeneratePluginEvent(jcr, bsdEventJobEnd);
   DequeueMessages(jcr);             /* send any queued messages */
   dir->signal(BNET_TERMINATE);
   FreePlugins(jcr);                 /* release instantiated plugins */
   FreeJcr(jcr);

   return NULL;
}

/**
 * Force SD to die, and hopefully dump itself.  Turned on only in development version.
 */
static bool die_cmd(JobControlRecord *jcr)
{
#ifdef DEVELOPER
   JobControlRecord *djcr = NULL;
   int a;
   BareosSocket *dir = jcr->dir_bsock;
   pthread_mutex_t m=PTHREAD_MUTEX_INITIALIZER;

   if (strstr(dir->msg, "deadlock")) {
      Pmsg0(000, "I have been requested to deadlock ...\n");
      P(m);
      P(m);
   }

   Pmsg1(000, "I have been requested to die ... (%s)\n", dir->msg);
   a = djcr->JobId;   /* ref NULL pointer */
   djcr->JobId = a;
#endif
   return false;
}


/**
 * Handles the secureerase request
 * replies the configured secure erase command
 * or "*None*"
 */
static bool SecureerasereqCmd(JobControlRecord *jcr) {
   BareosSocket *dir = jcr->dir_bsock;

   Dmsg1(220,"Secure Erase Cmd Request: %s\n", (me->secure_erase_cmdline
                                              ? me->secure_erase_cmdline : "*None*"));

   return dir->fsend(OKsecureerase, (me->secure_erase_cmdline
                                   ? me->secure_erase_cmdline : "*None*"));
}

/**
 * Set bandwidth limit as requested by the Director
 */
static bool SetbandwidthCmd(JobControlRecord *jcr)
{
   BareosSocket *dir = jcr->dir_bsock;
   int64_t bw = 0;
   JobControlRecord *cjcr;
   char Job[MAX_NAME_LENGTH];

   *Job = 0;
   if (sscanf(dir->msg, setbandwidth, &bw, Job) != 2 || bw < 0) {
      PmStrcpy(jcr->errmsg, dir->msg);
      dir->fsend(_("2991 Bad setbandwidth command: %s\n"), jcr->errmsg);
      return false;
   }

   if (*Job) {
      if (!(cjcr = get_jcr_by_full_name(Job))) {
         dir->fsend(_("2901 Job %s not found.\n"), Job);
      } else {
         cjcr->max_bandwidth = bw;
         if (cjcr->store_bsock) {
            cjcr->store_bsock->SetBwlimit(bw);
            if (me->allow_bw_bursting) {
               cjcr->store_bsock->SetBwlimitBursting();
            }
         }
         FreeJcr(cjcr);
      }
   } else {                           /* No job requested, apply globally */
      me->max_bandwidth_per_job = bw; /* Overwrite directive */
   }

   return dir->fsend(OKBandwidth);
}

/**
 * Set debug level as requested by the Director
 */
static bool SetdebugCmd(JobControlRecord *jcr)
{
   BareosSocket *dir = jcr->dir_bsock;
   int32_t level, trace_flag, timestamp_flag;
   int scan;

   Dmsg1(10, "SetdebugCmd: %s", dir->msg);
   scan = sscanf(dir->msg, setdebugv1cmd, &level, &trace_flag, &timestamp_flag);
   if (scan != 3) {
      scan = sscanf(dir->msg, setdebugv0cmd, &level, &trace_flag);
   }
   if ((scan != 3 && scan != 2) || level < 0) {
      dir->fsend(BADcmd, "setdebug", dir->msg);
      return false;
   }

   PoolMem tracefilename(PM_FNAME);
   Mmsg(tracefilename, "%s/%s.trace", TRACEFILEDIRECTORY, my_name);

   debug_level = level;
   SetTrace(trace_flag);
   if (scan == 3) {
      SetTimestamp(timestamp_flag);
      Dmsg4(50, "level=%d trace=%d timestamp=%d tracefilename=%s\n", level, GetTrace(), GetTimestamp(), tracefilename.c_str());
      return dir->fsend(OKsetdebugv1, level, GetTrace(), GetTimestamp(), tracefilename.c_str());
   } else {
      Dmsg3(50, "level=%d trace=%d\n", level, GetTrace(), tracefilename.c_str());
      return dir->fsend(OKsetdebugv0, level, tracefilename.c_str());
   }
}

/**
 * Cancel a Job
 *   Be careful, we switch to using the job's JobControlRecord! So, using
 *   BSOCKs on that jcr can have two threads in the same code.
 */
static bool CancelCmd(JobControlRecord *cjcr)
{
   BareosSocket *dir = cjcr->dir_bsock;
   int oldStatus;
   char Job[MAX_NAME_LENGTH];
   JobId_t JobId;
   JobControlRecord *jcr;
   int status;
   const char *reason;

   if (sscanf(dir->msg, cancelcmd, Job) == 1) {
      status = JS_Canceled;
      reason = "canceled";
   } else {
      dir->fsend(_("3903 Error scanning cancel command.\n"));
      goto bail_out;
   }

   /*
    * See if the Jobname is a number only then its a JobId.
    */
   if (Is_a_number(Job)) {
      JobId = str_to_int64(Job);
      if (!(jcr = get_jcr_by_id(JobId))) {
         dir->fsend(_("3904 Job %s not found.\n"), Job);
         goto bail_out;
      }
   } else {
      if (!(jcr = get_jcr_by_full_name(Job))) {
         dir->fsend(_("3904 Job %s not found.\n"), Job);
         goto bail_out;
      }
   }

   oldStatus = jcr->JobStatus;
   jcr->setJobStatus(status);

   Dmsg2(800, "Cancel JobId=%d %p\n", jcr->JobId, jcr);
   if (!jcr->authenticated && (oldStatus == JS_WaitFD || oldStatus == JS_WaitSD)) {
      pthread_cond_signal(&jcr->job_start_wait); /* wake waiting thread */
   }

   if (jcr->file_bsock) {
      jcr->file_bsock->SetTerminated();
      jcr->file_bsock->SetTimedOut();
      Dmsg2(800, "Term bsock jid=%d %p\n", jcr->JobId, jcr);
   } else {
      if (oldStatus != JS_WaitSD) {
         /*
          * Still waiting for FD to connect, release it
          */
         pthread_cond_signal(&jcr->job_start_wait); /* wake waiting job */
         Dmsg2(800, "Signal FD connect jid=%d %p\n", jcr->JobId, jcr);
      }
   }

   /*
    * If thread waiting on mount, wake him
    */
   if (jcr->dcr && jcr->dcr->dev && jcr->dcr->dev->waiting_for_mount()) {
      pthread_cond_broadcast(&jcr->dcr->dev->wait_next_vol);
      Dmsg1(100, "JobId=%u broadcast wait_device_release\n", (uint32_t)jcr->JobId);
      ReleaseDeviceCond();
   }

   if (jcr->read_dcr && jcr->read_dcr->dev && jcr->read_dcr->dev->waiting_for_mount()) {
      pthread_cond_broadcast(&jcr->read_dcr->dev->wait_next_vol);
      Dmsg1(100, "JobId=%u broadcast wait_device_release\n", (uint32_t)jcr->JobId);
      ReleaseDeviceCond();
   }

   /*
    * See if the Job has a certain protocol.
    * When canceling a NDMP job make sure we call the end_of_ndmp_* functions.
    */
   switch (jcr->getJobProtocol()) {
   case PT_NDMP_BAREOS:
      switch (jcr->getJobType()) {
      case JT_BACKUP:
         EndOfNdmpBackup(jcr);
         break;
      case JT_RESTORE:
         EndOfNdmpRestore(jcr);
         break;
      default:
         break;
      }
   }

   pthread_cond_signal(&jcr->job_end_wait); /* wake waiting job */
   jcr->MyThreadSendSignal(TIMEOUT_SIGNAL);

   dir->fsend(_("3000 JobId=%ld Job=\"%s\" marked to be %s.\n"), jcr->JobId, jcr->Job, reason);
   FreeJcr(jcr);

bail_out:
   dir->signal(BNET_EOD);
   return true;
}

/**
 * Resolve a hostname
 */
static bool ResolveCmd(JobControlRecord *jcr)
{
   BareosSocket *dir = jcr->dir_bsock;
   dlist *addr_list;
   const char *errstr;
   char addresses[2048];
   char hostname[2048];

   sscanf(dir->msg, resolvecmd, &hostname);

   if ((addr_list = BnetHost2IpAddrs(hostname, 0, &errstr)) == NULL) {
      dir->fsend(_("%s: Failed to resolve %s\n"), my_name, hostname);
      goto bail_out;
   }

   dir->fsend(_("%s resolves %s to %s\n"), my_name, hostname,
              BuildAddressesString(addr_list, addresses, sizeof(addresses), false));
   FreeAddresses(addr_list);

bail_out:
   dir->signal(BNET_EOD);
   return true;
}

static bool do_label(JobControlRecord *jcr, bool relabel)
{
   int len;
   POOLMEM *newname,
           *oldname,
           *poolname,
           *mediatype;
   PoolMem dev_name;
   BareosSocket *dir = jcr->dir_bsock;
   DeviceControlRecord *dcr;
   Device *dev;
   BlockSizes blocksizes;
   bool ok = false;
   slot_number_t slot;
   drive_number_t drive;

   /*
    * Determine the length of the temporary buffers.
    * If the total length of the incoming message is less
    * then MAX_NAME_LENGTH we can use that as the upper limit.
    * If the incomming message is bigger then MAX_NAME_LENGTH
    * limit the temporary buffer to MAX_NAME_LENGTH bytes as
    * we use a sscanf %127s for reading the temorary buffer.
    */
   len = dir->message_length + 1;
   if (len > MAX_NAME_LENGTH) {
      len = MAX_NAME_LENGTH;
   }

   newname = GetMemory(len);
   oldname = GetMemory(len);
   poolname = GetMemory(len);
   mediatype = GetMemory(len);
   if (relabel) {
      if (sscanf(dir->msg, relabelcmd, dev_name.c_str(), oldname,
                 newname, poolname, mediatype, &slot, &drive,
                 &blocksizes.min_block_size, &blocksizes.max_block_size) == 9) {
         ok = true;
      }
   } else {
      *oldname = 0;
      if (sscanf(dir->msg, labelcmd, dev_name.c_str(), newname,
                 poolname, mediatype, &slot, &drive,
                 &blocksizes.min_block_size, &blocksizes.max_block_size) == 8) {
         ok = true;
      }
   }

   if (ok) {
      UnbashSpaces(newname);
      UnbashSpaces(oldname);
      UnbashSpaces(poolname);
      UnbashSpaces(mediatype);

      dcr = find_device(jcr, dev_name, drive, &blocksizes);
      if (dcr) {
         dev = dcr->dev;


         dev->Lock();                 /* Use P to avoid indefinite block */
         dcr->VolMinBlocksize = blocksizes.min_block_size;
         dcr->VolMaxBlocksize = blocksizes.max_block_size;
         dev->SetBlocksizes(dcr);    /* apply blocksizes from dcr to dev  */

         if (!dev->IsOpen() && !dev->IsBusy()) {
            Dmsg1(400, "Can %slabel. Device is not open\n", relabel ? "re" : "");
            label_volume_if_ok(dcr, oldname, newname, poolname, slot, relabel);
            dev->close(dcr);
         /* Under certain "safe" conditions, we can steal the lock */
         } else if (dev->CanStealLock()) {
            Dmsg0(400, "Can relabel. CanStealLock\n");
            label_volume_if_ok(dcr, oldname, newname, poolname, slot, relabel);
         } else if (dev->IsBusy() || dev->IsBlocked()) {
            SendDirBusyMessage(dir, dev);
         } else {                     /* device not being used */
            Dmsg0(400, "Can relabel. device not used\n");
            label_volume_if_ok(dcr, oldname, newname, poolname, slot, relabel);
         }
         dev->Unlock();
         FreeDeviceControlRecord(dcr);
      } else {
         dir->fsend(_("3999 Device \"%s\" not found or could not be opened.\n"), dev_name.c_str());
      }
   } else {
      /* NB dir->msg gets clobbered in BnetFsend, so save command */
      PmStrcpy(jcr->errmsg, dir->msg);
      dir->fsend(_("3903 Error scanning label command: %s\n"), jcr->errmsg);
   }
   FreeMemory(oldname);
   FreeMemory(newname);
   FreeMemory(poolname);
   FreeMemory(mediatype);
   dir->signal(BNET_EOD);
   return true;
}

/**
 * Label a Volume
 */
static bool LabelCmd(JobControlRecord *jcr)
{
   return do_label(jcr, false);
}

static bool RelabelCmd(JobControlRecord *jcr)
{
   return do_label(jcr, true);
}

/**
 * Read the tape label and determine if we can safely
 * label the tape (not a Bareos volume), then label it.
 *
 *  Enter with the mutex set
 */
static void label_volume_if_ok(DeviceControlRecord *dcr, char *oldname,
                               char *newname, char *poolname,
                               slot_number_t slot, bool relabel)
{
   BareosSocket *dir = dcr->jcr->dir_bsock;
   bsteal_lock_t hold;
   Device *dev = dcr->dev;
   int label_status;
   int mode;
   const char *volname = relabel ? oldname : newname;
   char ed1[50];

   StealDeviceLock(dev, &hold, BST_WRITING_LABEL);
   Dmsg1(100, "Stole device %s lock, writing label.\n", dev->print_name());

   Dmsg0(90, "TryAutoloadDevice - looking for volume_info\n");
   switch (TryAutoloadDevice(dcr->jcr, dcr, slot, volname)) {
   case -1:
      goto cleanup;
   case -2:
      goto bail_out;
   case 0:
   default:
      break;
   }

   /*
    * Ensure that the device is open -- AutoloadDevice() closes it
    */
   if (dev->IsTape()) {
      mode = OPEN_READ_WRITE;
   } else {
      mode = CREATE_READ_WRITE;
   }

   /*
    * Set old volume name for open if relabeling
    */
   dcr->setVolCatName(volname);

   if (!dev->open(dcr, mode)) {
      dir->fsend(_("3910 Unable to open device \"%s\": ERR=%s\n"), dev->print_name(), dev->bstrerror());
      goto cleanup;
   }

   /*
    * See what we have for a Volume
    */
   label_status = ReadDevVolumeLabel(dcr);

   /*
    * Set new volume name
    */
   dcr->setVolCatName(newname);
   switch(label_status) {
   case VOL_NAME_ERROR:
   case VOL_VERSION_ERROR:
   case VOL_LABEL_ERROR:
   case VOL_OK:
      if (!relabel) {
         dir->fsend(_("3920 Cannot label Volume because it is already labeled: \"%s\"\n"), dev->VolHdr.VolumeName);
         goto cleanup;
      }

      /*
       * Relabel request. If oldname matches, continue
       */
      if (!bstrcmp(oldname, dev->VolHdr.VolumeName)) {
         dir->fsend(_("3921 Wrong volume mounted.\n"));
         goto cleanup;
      }

      if (dev->label_type != B_BAREOS_LABEL) {
         dir->fsend(_("3922 Cannot relabel an ANSI/IBM labeled Volume.\n"));
         goto cleanup;
      }
      /*
       * Fall through wanted!
       */
   case VOL_IO_ERROR:
   case VOL_NO_LABEL:
      if (!WriteNewVolumeLabelToDev(dcr, newname, poolname, relabel)) {
         dir->fsend(_("3912 Failed to label Volume: ERR=%s\n"), dev->bstrerror());
         goto cleanup;
      }
      bstrncpy(dcr->VolumeName, newname, sizeof(dcr->VolumeName));

      /*
       * The following 3000 OK label. string is scanned in ua_label.c
       */
      dir->fsend("3000 OK label. VolBytes=%s Volume=\"%s\" Device=%s\n",
                 edit_uint64(dev->VolCatInfo.VolCatBytes, ed1),
                 newname, dev->print_name());
      break;
   case VOL_NO_MEDIA:
      dir->fsend(_("3914 Failed to label Volume (no media): ERR=%s\n"), dev->bstrerror());
      break;
   default:
      dir->fsend(_("3913 Cannot label Volume. "
                   "Unknown status %d from ReadVolumeLabel()\n"), label_status);
      break;
   }

cleanup:
   if (dev->IsOpen() && !dev->HasCap(CAP_ALWAYSOPEN)) {
      dev->close(dcr);
   }
   if (!dev->IsOpen()) {
      dev->ClearVolhdr();
   }
   VolumeUnused(dcr);                   /* no longer using volume */

bail_out:
   GiveBackDeviceLock(dev, &hold);

   return;
}

/**
 * Read the tape label
 *
 *  Enter with the mutex set
 */
static bool ReadLabel(DeviceControlRecord *dcr)
{
   int ok;
   JobControlRecord *jcr = dcr->jcr;
   BareosSocket *dir = jcr->dir_bsock;
   bsteal_lock_t hold;
   Device *dev = dcr->dev;

   StealDeviceLock(dev, &hold, BST_DOING_ACQUIRE);

   dcr->VolumeName[0] = 0;
   dev->ClearLabeled();              /* force read of label */
   switch (ReadDevVolumeLabel(dcr)) {
   case VOL_OK:
      dir->fsend(_("3001 Mounted Volume: %s\n"), dev->VolHdr.VolumeName);
      ok = true;
      break;
   default:
      dir->fsend(_("3902 Cannot mount Volume on Storage Device \"%s\" because:\n%s"),
         dev->print_name(), jcr->errmsg);
      ok = false;
      break;
   }
   VolumeUnused(dcr);
   GiveBackDeviceLock(dev, &hold);
   return ok;
}

/**
 * Searches for device by name, and if found, creates a dcr and returns it.
 */
static DeviceControlRecord *find_device(JobControlRecord *jcr, PoolMem &devname, drive_number_t drive, BlockSizes *blocksizes)
{
   DeviceResource *device;
   AutochangerResource *changer;
   bool found = false;
   DeviceControlRecord *dcr = NULL;

   UnbashSpaces(devname);
   foreach_res(device, R_DEVICE) {
      /*
       * Find resource, and make sure we were able to open it
       */
      if (bstrcmp(device->name(), devname.c_str())) {
         if (!device->dev) {
            device->dev = InitDev(jcr, device);
         }
         if (!device->dev) {
            Jmsg(jcr, M_WARNING, 0, _("\n"
                 "     Device \"%s\" requested by DIR could not be opened or does not exist.\n"),
                 devname.c_str());
            continue;
         }
         Dmsg1(20, "Found device %s\n", device->name());
         found = true;
         break;
      }
   }

   if (!found) {
      foreach_res(changer, R_AUTOCHANGER) {
         /*
          * Find resource, and make sure we were able to open it
          */
         if (bstrcmp(devname.c_str(), changer->name())) {
            /*
             * Try each device in this AutoChanger
             */
            foreach_alist(device, changer->device) {
               Dmsg1(100, "Try changer device %s\n", device->name());
               if (!device->dev) {
                  device->dev = InitDev(jcr, device);
               }
               if (!device->dev) {
                  Dmsg1(100, "Device %s could not be opened. Skipped\n", devname.c_str());
                  Jmsg(jcr, M_WARNING, 0, _("\n"
                       "     Device \"%s\" in changer \"%s\" requested by DIR could not be opened or does not exist.\n"),
                       device->name(), devname.c_str());
                  continue;
               }
               if (!device->dev->autoselect) {
                  Dmsg1(100, "Device %s not autoselect skipped.\n", devname.c_str());
                  continue;           /* device is not available */
               }
               if (drive < 0 || drive == device->dev->drive) {
                  Dmsg1(20, "Found changer device %s\n", device->name());
                  found = true;
                  break;
               }
               Dmsg3(100, "Device %s drive wrong: want=%hd got=%hd skipping\n",
                     devname.c_str(), drive, device->dev->drive);
            }
            break;                    /* we found it but could not open a device */
         }
      }
   }

   if (found) {
      Dmsg1(100, "Found device %s\n", device->name());
      dcr = New(StorageDaemonDeviceControlRecord);
      SetupNewDcrDevice(jcr, dcr, device->dev, blocksizes);
      dcr->SetWillWrite();
      dcr->device = device;
   }
   return dcr;
}

/**
 * Mount command from Director
 */
static bool MountCmd(JobControlRecord *jcr)
{
   PoolMem devname;
   BareosSocket *dir = jcr->dir_bsock;
   Device *dev;
   DeviceControlRecord *dcr;
   drive_number_t drive;
   slot_number_t slot = 0;
   bool ok;

   ok = sscanf(dir->msg, mountslotcmd, devname.c_str(), &drive, &slot) == 3;
   if (!ok) {
      ok = sscanf(dir->msg, mountcmd, devname.c_str(), &drive) == 2;
   }

   Dmsg3(100, "ok=%d drive=%hd slot=%hd\n", ok, drive, slot);
   if (ok) {
      dcr = find_device(jcr, devname, drive, NULL);
      if (dcr) {
         dev = dcr->dev;
         dev->Lock();                  /* Use P to avoid indefinite block */
         Dmsg2(100, "mount cmd blocked=%d MustUnload=%d\n",
               dev->blocked(), dev->MustUnload());
         switch (dev->blocked()) {         /* device blocked? */
         case BST_WAITING_FOR_SYSOP:
            /* Someone is waiting, wake him */
            Dmsg0(100, "Waiting for mount. Attempting to wake thread\n");
            dev->SetBlocked(BST_MOUNT);
            dir->fsend("3001 OK mount requested. %sDevice=%s\n",
                      (slot > 0) ? _("Specified slot ignored. ") : "", dev->print_name());
            pthread_cond_broadcast(&dev->wait_next_vol);
            Dmsg1(100, "JobId=%u broadcast wait_device_release\n", (uint32_t)dcr->jcr->JobId);
            ReleaseDeviceCond();
            break;

         /* In both of these two cases, we (the user) unmounted the Volume */
         case BST_UNMOUNTED_WAITING_FOR_SYSOP:
         case BST_UNMOUNTED:
            Dmsg2(100, "Unmounted changer=%d slot=%hd\n", dev->IsAutochanger(), slot);
            if (dev->IsAutochanger() && slot > 0) {
               TryAutoloadDevice(jcr, dcr, slot, "");
            }
            /* We freed the device, so reopen it and wake any waiting threads */
            if (!dev->open(dcr, OPEN_READ_ONLY)) {
               dir->fsend(_("3901 Unable to open device %s: ERR=%s\n"), dev->print_name(), dev->bstrerror());
               if (dev->blocked() == BST_UNMOUNTED) {
                  /* We blocked the device, so unblock it */
                  Dmsg0(100, "Unmounted. Unblocking device\n");
                  UnblockDevice(dev);
               }
               break;
            }
            ReadDevVolumeLabel(dcr);
            if (dev->blocked() == BST_UNMOUNTED) {
               /* We blocked the device, so unblock it */
               Dmsg0(100, "Unmounted. Unblocking device\n");
               ReadLabel(dcr);       /* this should not be necessary */
               UnblockDevice(dev);
            } else {
               Dmsg0(100, "Unmounted waiting for mount. Attempting to wake thread\n");
               dev->SetBlocked(BST_MOUNT);
            }
            if (dev->IsLabeled()) {
               dir->fsend(_("3001 Device %s is mounted with Volume \"%s\"\n"), dev->print_name(), dev->VolHdr.VolumeName);
            } else {
               dir->fsend(_("3905 Device %s open but no Bareos volume is mounted.\n"
                            "If this is not a blank tape, try unmounting and remounting the Volume.\n"), dev->print_name());
            }
            pthread_cond_broadcast(&dev->wait_next_vol);
            Dmsg1(100, "JobId=%u broadcast wait_device_release\n", (uint32_t)dcr->jcr->JobId);
            ReleaseDeviceCond();
            break;

         case BST_DOING_ACQUIRE:
            dir->fsend(_("3001 Device %s is doing acquire.\n"), dev->print_name());
            break;

         case BST_WRITING_LABEL:
            dir->fsend(_("3903 Device %s is being labeled.\n"), dev->print_name());
            break;

         case BST_NOT_BLOCKED:
            Dmsg2(100, "Not blocked changer=%d slot=%hd\n", dev->IsAutochanger(), slot);
            if (dev->IsAutochanger() && slot > 0) {
               TryAutoloadDevice(jcr, dcr, slot, "");
            }
            if (dev->IsOpen()) {
               if (dev->IsLabeled()) {
                  dir->fsend(_("3001 Device %s is mounted with Volume \"%s\"\n"), dev->print_name(), dev->VolHdr.VolumeName);
               } else {
                  dir->fsend(_("3905 Device %s open but no Bareos volume is mounted.\n"
                               "If this is not a blank tape, try unmounting and remounting the Volume.\n"), dev->print_name());
               }
            } else if (dev->IsTape()) {
               if (!dev->open(dcr, OPEN_READ_ONLY)) {
                  dir->fsend(_("3901 Unable to open device %s: ERR=%s\n"), dev->print_name(), dev->bstrerror());
                  break;
               }
               ReadLabel(dcr);
               if (dev->IsLabeled()) {
                  dir->fsend(_("3001 Device %s is already mounted with Volume \"%s\"\n"), dev->print_name(), dev->VolHdr.VolumeName);
               } else {
                  dir->fsend(_("3905 Device %s open but no Bareos volume is mounted.\n"
                               "If this is not a blank tape, try unmounting and remounting the Volume.\n"), dev->print_name());
               }
               if (dev->IsOpen() && !dev->HasCap(CAP_ALWAYSOPEN)) {
                  dev->close(dcr);
               }
            } else if (dev->IsUnmountable()) {
               if (dev->mount(dcr, 1)) {
                  dir->fsend(_("3002 Device %s is mounted.\n"), dev->print_name());
               } else {
                  dir->fsend(_("3907 %s"), dev->bstrerror());
               }
            } else { /* must be file */
               dir->fsend(_("3906 File device %s is always mounted.\n"), dev->print_name());
               pthread_cond_broadcast(&dev->wait_next_vol);
               Dmsg1(100, "JobId=%u broadcast wait_device_release\n", (uint32_t)dcr->jcr->JobId);
               ReleaseDeviceCond();
            }
            break;

         case BST_RELEASING:
            dir->fsend(_("3930 Device %s is being released.\n"), dev->print_name());
            break;

         default:
            dir->fsend(_("3905 Unknown wait state %d\n"), dev->blocked());
            break;
         }
         dev->Unlock();
         FreeDeviceControlRecord(dcr);
      } else {
         dir->fsend(_("3999 Device %s not found or could not be opened.\n"), devname.c_str());
      }
   } else {
      PmStrcpy(jcr->errmsg, dir->msg);
      dir->fsend(_("3909 Error scanning mount command: %s\n"), jcr->errmsg);
   }
   dir->signal(BNET_EOD);
   return true;
}

/**
 * unmount command from Director
 */
static bool UnmountCmd(JobControlRecord *jcr)
{
   PoolMem devname;
   BareosSocket *dir = jcr->dir_bsock;
   Device *dev;
   DeviceControlRecord *dcr;
   drive_number_t drive;

   if (sscanf(dir->msg, unmountcmd, devname.c_str(), &drive) == 2) {
      dcr = find_device(jcr, devname, drive, NULL);
      if (dcr) {
         dev = dcr->dev;
         dev->Lock();                 /* Use P to avoid indefinite block */
         if (!dev->IsOpen()) {
            if (!dev->IsBusy()) {
               UnloadAutochanger(dcr, -1);
            }
            if (dev->IsUnmountable()) {
               if (dev->unmount(dcr, 0)) {
                  dir->fsend(_("3002 Device \"%s\" unmounted.\n"), dev->print_name());
               } else {
                  dir->fsend(_("3907 %s"), dev->bstrerror());
               }
            } else {
               Dmsg0(90, "Device already unmounted\n");
               dir->fsend(_("3901 Device \"%s\" is already unmounted.\n"),
                  dev->print_name());
            }
         } else if (dev->blocked() == BST_WAITING_FOR_SYSOP) {
            Dmsg2(90, "%d waiter dev_block=%d. doing unmount\n", dev->num_waiting,
               dev->blocked());
            if (!UnloadAutochanger(dcr, -1)) {
               /* ***FIXME**** what is this ????  */
               dev->close(dcr);
               FreeVolume(dev);
            }
            if (dev->IsUnmountable() && !dev->unmount(dcr, 0)) {
               dir->fsend(_("3907 %s"), dev->bstrerror());
            } else {
               dev->SetBlocked(BST_UNMOUNTED_WAITING_FOR_SYSOP);
               dir->fsend(_("3001 Device \"%s\" unmounted.\n"), dev->print_name());
            }

         } else if (dev->blocked() == BST_DOING_ACQUIRE) {
            dir->fsend(_("3902 Device \"%s\" is busy in acquire.\n"), dev->print_name());

         } else if (dev->blocked() == BST_WRITING_LABEL) {
            dir->fsend(_("3903 Device \"%s\" is being labeled.\n"), dev->print_name());

         } else if (dev->IsBusy()) {
            SendDirBusyMessage(dir, dev);
         } else {                     /* device not being used */
            Dmsg0(90, "Device not in use, unmounting\n");
            /* On FreeBSD, I am having ASSERT() failures in BlockDevice()
             * and I can only imagine that the thread id that we are
             * leaving in no_wait_id is being re-used. So here,
             * we simply do it by hand.  Gross, but a solution.
             */
            /*  BlockDevice(dev, BST_UNMOUNTED); replace with 2 lines below */
            dev->SetBlocked(BST_UNMOUNTED);
            ClearThreadId(dev->no_wait_id);
            if (!UnloadAutochanger(dcr, -1)) {
               dev->close(dcr);
               FreeVolume(dev);
            }
            if (dev->IsUnmountable() && !dev->unmount(dcr, 0)) {
               dir->fsend(_("3907 %s"), dev->bstrerror());
            } else {
               dir->fsend(_("3002 Device \"%s\" unmounted.\n"), dev->print_name());
            }
         }
         dev->Unlock();
         FreeDeviceControlRecord(dcr);
      } else {
         dir->fsend(_("3999 Device \"%s\" not found or could not be opened.\n"), devname.c_str());
      }
   } else {
      /* NB dir->msg gets clobbered in BnetFsend, so save command */
      PmStrcpy(jcr->errmsg, dir->msg);
      dir->fsend(_("3907 Error scanning unmount command: %s\n"), jcr->errmsg);
   }
   dir->signal(BNET_EOD);
   return true;
}

#if 0
/**
 * The truncate command will recycle a volume. The director can call this
 * after purging a volume so that disk space will not be wasted. Only useful
 * for File Storage, of course.
 *
 *
 * It is currently disabled
 */
static bool ActionOnPurgeCmd(JobControlRecord *jcr)
{
   BareosSocket *dir = jcr->dir_bsock;

   char devname[MAX_NAME_LENGTH];
   char volumename[MAX_NAME_LENGTH];
   int32_t action;

   /* TODO: Need to find a free device and ask for slot to the director */
   if (sscanf(dir->msg, actionopcmd, devname, volumename, &action) != 3)
   {
      dir->fsend(_("3916 Error scanning action_on_purge command\n"));
      goto done;
   }
   UnbashSpaces(volumename);
   UnbashSpaces(devname);

   /* Check if action is correct */
   if (action & AOP_TRUNCTATE) {

   }
   /* ... */

done:
   dir->signal(BNET_EOD);
   return true;
}
#endif

/**
 * Release command from Director. This rewinds the device and if
 *   configured does a offline and ensures that Bareos will
 *   re-read the label of the tape before continuing. This gives
 *   the operator the chance to change the tape anytime before the
 *   next job starts.
 */
static bool ReleaseCmd(JobControlRecord *jcr)
{
   PoolMem devname;
   BareosSocket *dir = jcr->dir_bsock;
   Device *dev;
   DeviceControlRecord *dcr;
   drive_number_t drive;

   if (sscanf(dir->msg, releasecmd, devname.c_str(), &drive) == 2) {
      dcr = find_device(jcr, devname, drive, NULL);
      if (dcr) {
         dev = dcr->dev;
         dev->Lock();                 /* Use P to avoid indefinite block */
         if (!dev->IsOpen()) {
            if (!dev->IsBusy()) {
               UnloadAutochanger(dcr, -1);
            }
            Dmsg0(90, "Device already released\n");
            dir->fsend(_("3921 Device \"%s\" already released.\n"),
               dev->print_name());

         } else if (dev->blocked() == BST_WAITING_FOR_SYSOP) {
            Dmsg2(90, "%d waiter dev_block=%d.\n", dev->num_waiting,
               dev->blocked());
            UnloadAutochanger(dcr, -1);
            dir->fsend(_("3922 Device \"%s\" waiting for sysop.\n"),
               dev->print_name());

         } else if (dev->blocked() == BST_UNMOUNTED_WAITING_FOR_SYSOP) {
            Dmsg2(90, "%d waiter dev_block=%d. doing unmount\n", dev->num_waiting,
               dev->blocked());
            dir->fsend(_("3922 Device \"%s\" waiting for mount.\n"),
               dev->print_name());

         } else if (dev->blocked() == BST_DOING_ACQUIRE) {
            dir->fsend(_("3923 Device \"%s\" is busy in acquire.\n"),
               dev->print_name());

         } else if (dev->blocked() == BST_WRITING_LABEL) {
            dir->fsend(_("3914 Device \"%s\" is being labeled.\n"),
               dev->print_name());

         } else if (dev->IsBusy()) {
            SendDirBusyMessage(dir, dev);
         } else {                     /* device not being used */
            Dmsg0(90, "Device not in use, releasing\n");
            dcr->ReleaseVolume();
            dir->fsend(_("3022 Device \"%s\" released.\n"),
               dev->print_name());
         }
         dev->Unlock();
         FreeDeviceControlRecord(dcr);
      } else {
         dir->fsend(_("3999 Device \"%s\" not found or could not be opened.\n"), devname.c_str());
      }
   } else {
      /* NB dir->msg gets clobbered in BnetFsend, so save command */
      PmStrcpy(jcr->errmsg, dir->msg);
      dir->fsend(_("3927 Error scanning release command: %s\n"), jcr->errmsg);
   }
   dir->signal(BNET_EOD);
   return true;
}

static pthread_mutex_t bsr_mutex = PTHREAD_MUTEX_INITIALIZER;
static uint32_t bsr_uniq = 0;

static inline bool GetBootstrapFile(JobControlRecord *jcr, BareosSocket *sock)
{
   POOLMEM *fname = GetPoolMemory(PM_FNAME);
   FILE *bs;
   bool ok = false;

   if (jcr->RestoreBootstrap) {
      SecureErase(jcr, jcr->RestoreBootstrap);
      FreePoolMemory(jcr->RestoreBootstrap);
   }
   P(bsr_mutex);
   bsr_uniq++;
   Mmsg(fname, "%s/%s.%s.%d.bootstrap", me->working_directory,
      me->name(),
      jcr->Job, bsr_uniq);
   V(bsr_mutex);
   Dmsg1(400, "bootstrap=%s\n", fname);
   jcr->RestoreBootstrap = fname;
   bs = fopen(fname, "a+b");           /* create file */
   if (!bs) {
      BErrNo be;
      Jmsg(jcr, M_FATAL, 0, _("Could not create bootstrap file %s: ERR=%s\n"),
           jcr->RestoreBootstrap, be.bstrerror());
      goto bail_out;
   }
   Dmsg0(10, "=== Bootstrap file ===\n");
   while (sock->recv() >= 0) {
       Dmsg1(10, "%s", sock->msg);
       fputs(sock->msg, bs);
   }
   fclose(bs);
   Dmsg0(10, "=== end bootstrap file ===\n");
   jcr->bsr = libbareos::parse_bsr(jcr, jcr->RestoreBootstrap);
   if (!jcr->bsr) {
      Jmsg(jcr, M_FATAL, 0, _("Error parsing bootstrap file.\n"));
      goto bail_out;
   }
   if (debug_level >= 10) {
      libbareos::DumpBsr(jcr->bsr, true);
   }
   /* If we got a bootstrap, we are reading, so create read volume list */
   CreateRestoreVolumeList(jcr);
   ok = true;

bail_out:
   SecureErase(jcr, jcr->RestoreBootstrap);
   FreePoolMemory(jcr->RestoreBootstrap);
   jcr->RestoreBootstrap = NULL;
   if (!ok) {
      sock->fsend(ERROR_bootstrap);
      return false;
   }
   return sock->fsend(OK_bootstrap);
}

static bool BootstrapCmd(JobControlRecord *jcr)
{
   return GetBootstrapFile(jcr, jcr->dir_bsock);
}

/**
 * Autochanger command from Director
 */
static bool ChangerCmd(JobControlRecord *jcr)
{
   slot_number_t src_slot, dst_slot;
   PoolMem devname;
   BareosSocket *dir = jcr->dir_bsock;
   Device *dev;
   DeviceControlRecord *dcr;
   const char *cmd = NULL;
   bool ok = false;
   bool is_transfer = false;
   /*
    * A safe_cmd may call autochanger script but does not load/unload
    *    slots so it can be done at the same time that the drive is open.
    */
   bool safe_cmd = false;

   if (sscanf(dir->msg, "autochanger listall %127s", devname.c_str()) == 1) {
      cmd = "listall";
      safe_cmd = ok = true;
   } else if (sscanf(dir->msg, "autochanger list %127s", devname.c_str()) == 1) {
      cmd = "list";
      safe_cmd = ok = true;
   } else if (sscanf(dir->msg, "autochanger slots %127s", devname.c_str()) == 1) {
      cmd = "slots";
      safe_cmd = ok = true;
   } else if (sscanf(dir->msg, "autochanger drives %127s", devname.c_str()) == 1) {
      cmd = "drives";
      safe_cmd = ok = true;
   } else if (sscanf(dir->msg, "autochanger transfer %127s %hd %hd",
                     devname.c_str(), &src_slot, &dst_slot) == 3) {
      cmd = "transfer";
      safe_cmd = ok = true;
      is_transfer = true;
   }
   if (ok) {
      dcr = find_device(jcr, devname, -1, NULL);
      if (dcr) {
         dev = dcr->dev;
         dev->Lock();                 /* Use P to avoid indefinite block */
         if (!dev->device->changer_res) {
            dir->fsend(_("3998 Device \"%s\" is not an autochanger.\n"), dev->print_name());
         /* Under certain "safe" conditions, we can steal the lock */
         } else if (safe_cmd || !dev->IsOpen() || dev->CanStealLock()) {
            if (is_transfer) {
               AutochangerTransferCmd(dcr, dir, src_slot, dst_slot);
            } else {
               AutochangerCmd(dcr, dir, cmd);
            }
         } else if (dev->IsBusy() || dev->IsBlocked()) {
            SendDirBusyMessage(dir, dev);
         } else {                     /* device not being used */
            if (is_transfer) {
               AutochangerTransferCmd(dcr, dir, src_slot, dst_slot);
            } else {
               AutochangerCmd(dcr, dir, cmd);
            }
         }
         dev->Unlock();
         FreeDeviceControlRecord(dcr);
      } else {
         dir->fsend(_("3999 Device \"%s\" not found or could not be opened.\n"), devname.c_str());
      }
   } else {  /* error on scanf */
      PmStrcpy(jcr->errmsg, dir->msg);
      dir->fsend(_("3908 Error scanning autochanger drives/list/slots command: %s\n"), jcr->errmsg);
   }
   dir->signal(BNET_EOD);
   return true;
}

/**
 * Read and return the Volume label
 */
static bool ReadlabelCmd(JobControlRecord *jcr)
{
   PoolMem devname;
   BareosSocket *dir = jcr->dir_bsock;
   Device *dev;
   DeviceControlRecord *dcr;
   slot_number_t slot;
   drive_number_t drive;

   if (sscanf(dir->msg, readlabelcmd, devname.c_str(), &slot, &drive) == 3) {
      dcr = find_device(jcr, devname, drive, NULL);
      if (dcr) {
         dev = dcr->dev;
         dev->Lock();                 /* Use P to avoid indefinite block */
         if (!dev->IsOpen()) {
            ReadVolumeLabel(jcr, dcr, dev, slot);
            dev->close(dcr);
         /* Under certain "safe" conditions, we can steal the lock */
         } else if (dev->CanStealLock()) {
            ReadVolumeLabel(jcr, dcr, dev, slot);
         } else if (dev->IsBusy() || dev->IsBlocked()) {
            SendDirBusyMessage(dir, dev);
         } else {                     /* device not being used */
            ReadVolumeLabel(jcr, dcr, dev, slot);
         }
         dev->Unlock();
         FreeDeviceControlRecord(dcr);
      } else {
         dir->fsend(_("3999 Device \"%s\" not found or could not be opened.\n"), devname.c_str());
      }
   } else {
      PmStrcpy(jcr->errmsg, dir->msg);
      dir->fsend(_("3909 Error scanning readlabel command: %s\n"), jcr->errmsg);
   }
   dir->signal(BNET_EOD);
   return true;
}

/**
 * Read the tape label
 *
 *  Enter with the mutex set
 */
static void ReadVolumeLabel(JobControlRecord *jcr, DeviceControlRecord *dcr, Device *dev, slot_number_t Slot)
{
   BareosSocket *dir = jcr->dir_bsock;
   bsteal_lock_t hold;

   dcr->SetDev(dev);
   StealDeviceLock(dev, &hold, BST_WRITING_LABEL);

   switch (TryAutoloadDevice(dcr->jcr, dcr, Slot, "")) {
   case -1:
   case -2:
      goto bail_out;
   case 0:
   default:
      break;
   }

   dev->ClearLabeled();              /* force read of label */
   switch (ReadDevVolumeLabel(dcr)) {
   case VOL_OK:
      /* DO NOT add quotes around the Volume name. It is scanned in the DIR */
      dir->fsend(_("3001 Volume=%s Slot=%hd\n"), dev->VolHdr.VolumeName, Slot);
      Dmsg1(100, "Volume: %s\n", dev->VolHdr.VolumeName);
      break;
   default:
      dir->fsend(_("3902 Cannot mount Volume on Storage Device \"%s\" because:\n%s"), dev->print_name(), jcr->errmsg);
      break;
   }

bail_out:
   GiveBackDeviceLock(dev, &hold);

   return;
}

/**
 * Try autoloading a device.
 *
 * Returns: 1 on success
 *          0 on failure (no changer available)
 *         -1 on error on autochanger
 *         -2 on error locking the autochanger
 */
static int TryAutoloadDevice(JobControlRecord *jcr, DeviceControlRecord *dcr, slot_number_t Slot, const char *VolName)
{
   BareosSocket *dir = jcr->dir_bsock;

   bstrncpy(dcr->VolumeName, VolName, sizeof(dcr->VolumeName));
   dcr->VolCatInfo.Slot = Slot;
   dcr->VolCatInfo.InChanger = Slot > 0;

   return AutoloadDevice(dcr, 0, dir);
}

static void SendDirBusyMessage(BareosSocket *dir, Device *dev)
{
   if (dev->IsBlocked()) {
      switch (dev->blocked()) {
      case BST_UNMOUNTED:
         dir->fsend(_("3931 Device \"%s\" is BLOCKED. user unmounted.\n"), dev->print_name());
         break;
      case BST_UNMOUNTED_WAITING_FOR_SYSOP:
         dir->fsend(_("3932 Device \"%s\" is BLOCKED. user unmounted during wait for media/mount.\n"), dev->print_name());
         break;
      case BST_WAITING_FOR_SYSOP:
         dir->fsend(_("3933 Device \"%s\" is BLOCKED waiting for media.\n"), dev->print_name());
         break;
      case BST_DOING_ACQUIRE:
         dir->fsend(_("3934 Device \"%s\" is being initialized.\n"),
            dev->print_name());
         break;
      case BST_WRITING_LABEL:
         dir->fsend(_("3935 Device \"%s\" is blocked labeling a Volume.\n"),
            dev->print_name());
         break;
      default:
         dir->fsend(_("3935 Device \"%s\" is blocked for unknown reason.\n"),
            dev->print_name());
         break;
      }
   } else if (dev->CanRead()) {
       dir->fsend(_("3936 Device \"%s\" is busy reading.\n"), dev->print_name());
   } else {
       dir->fsend(_("3937 Device \"%s\" is busy with writers=%d reserved=%d.\n"), dev->print_name(), dev->num_writers, dev->NumReserved());
   }
}

static void SetStorageAuthKeyAndTlsPolicy(JobControlRecord *jcr, char *key, TlsPolicy policy)
{
   if (!*key) { return; }

   if (jcr->sd_auth_key) {
      bfree(jcr->sd_auth_key);
   }

   jcr->sd_auth_key = bstrdup(key);
   Dmsg0(5, "set sd auth key\n");

   jcr->sd_tls_policy = policy;
   Dmsg1(5, "set sd ssl_policy to %d\n", policy);
}

/**
 * Listen for incoming replication session from other SD.
 */
static bool ListenCmd(JobControlRecord *jcr)
{
   Dsm_check(200);

   return DoListenRun(jcr);
}

enum class ReplicateCmdState {
  kInit,
  kConnected,
  kTlsEstablished,
  kAuthenticated,
  kError
};

class ReplicateCmdConnectState
{
   JobControlRecord *jcr_;
   ReplicateCmdState state_;

public:
   ReplicateCmdConnectState(JobControlRecord *jcr) : jcr_(jcr), state_(ReplicateCmdState::kInit) {}

   ~ReplicateCmdConnectState() {
      if (state_ == ReplicateCmdState::kInit || state_ == ReplicateCmdState::kError) {
         if (!jcr_) { return; }
         if (jcr_->dir_bsock) {
            jcr_->dir_bsock->fsend(BADcmd, "replicate", jcr_->dir_bsock->msg);
         }
         jcr_->store_bsock = nullptr;
      }
   }
   void operator() (ReplicateCmdState state) {
      state_ = state;
   }
};

static bool ReplicateCmd(JobControlRecord *jcr)
{
   int stored_port;                /* storage daemon port */
   TlsPolicy tls_policy;                 /* enable ssl to sd */
   char JobName[MAX_NAME_LENGTH];
   char stored_addr[MAX_NAME_LENGTH];
   uint32_t JobId = 0;
   PoolMem sd_auth_key(PM_MESSAGE);
   BareosSocket *dir = jcr->dir_bsock;
   BareosSocketUniquePtr storage_daemon_socket = MakeNewBareosSocketUniquePtr();

   if (me->nokeepalive) {
      storage_daemon_socket->ClearKeepalive();
   }
   Dmsg1(100, "ReplicateCmd: %s", dir->msg);
   sd_auth_key.check_size(dir->message_length);

   if (sscanf(dir->msg, replicatecmd, &JobId, JobName, stored_addr, &stored_port,
              &tls_policy, sd_auth_key.c_str()) != 6) {
      dir->fsend(BADcmd, "replicate", dir->msg);
      return false;
   }

   SetStorageAuthKeyAndTlsPolicy(jcr, sd_auth_key.c_str(), tls_policy);

   Dmsg3(110, "Open storage: %s:%d ssl=%d\n", stored_addr, stored_port, tls_policy);

   storage_daemon_socket->SetSourceAddress(me->SDsrc_addr);

   if (!jcr->max_bandwidth) {
      if (jcr->director->max_bandwidth_per_job) {
         jcr->max_bandwidth = jcr->director->max_bandwidth_per_job;
      } else if (me->max_bandwidth_per_job) {
         jcr->max_bandwidth = me->max_bandwidth_per_job;
      }
   }

   storage_daemon_socket->SetBwlimit(jcr->max_bandwidth);
   if (me->allow_bw_bursting) {
      storage_daemon_socket->SetBwlimitBursting();
   }

   ReplicateCmdConnectState connect_state(jcr);

   if (!storage_daemon_socket->connect(jcr, 10, (int)me->SDConnectTimeout, me->heartbeat_interval,
                    _("Storage daemon"), stored_addr, NULL, stored_port, 1)) {
      Jmsg(jcr, M_FATAL, 0, _("Failed to connect to Storage daemon: %s:%d\n"),
           stored_addr, stored_port);
      Dmsg2(100, "Failed to connect to Storage daemon: %s:%d\n",
            stored_addr, stored_port);
      connect_state(ReplicateCmdState::kError);
      return false;
   }
   Dmsg0(110, "Connection OK to SD.\n");
   connect_state(ReplicateCmdState::kConnected);

   if (tls_policy == TlsPolicy::kBnetTlsAuto) {
      std::string qualified_resource_name;
      if (!my_config->GetQualifiedResourceNameTypeConverter()->ResourceToString(
                      JobName, R_JOB, qualified_resource_name)) {
         connect_state(ReplicateCmdState::kError);
         return false;
      } else if (!storage_daemon_socket->DoTlsHandshake(TlsPolicy::kBnetTlsAuto, me, false,
                                                       qualified_resource_name.c_str(),
                                                       jcr->sd_auth_key, jcr)) {
         Dmsg0(110, "TLS direct handshake failed\n");
         connect_state(ReplicateCmdState::kError);
         return false;
      } else {
         connect_state(ReplicateCmdState::kTlsEstablished);
      }
   }

   jcr->store_bsock = storage_daemon_socket.get();

   storage_daemon_socket->fsend("Hello Start Storage Job %s\n", JobName);

   if (!AuthenticateWithStoragedaemon(jcr)) {
      Jmsg(jcr, M_FATAL, 0, _("Failed to authenticate Storage daemon.\n"));
      connect_state(ReplicateCmdState::kError);
      return false;
   } else {
     connect_state(ReplicateCmdState::kAuthenticated);
     Dmsg0(110, "Authenticated with SD.\n");

     jcr->remote_replicate = true;

     storage_daemon_socket.release(); /* jcr->store_bsock */
     return dir->fsend(OK_replicate);
   }
}

static bool RunCmd(JobControlRecord *jcr)
{
   Dsm_check(200);
   Dmsg1(200, "Run_cmd: %s\n", jcr->dir_bsock->msg);

   /*
    * If we do not need the FD, we are doing a migrate, copy, or virtual backup.
    */
   if (jcr->NoClientUsed()) {
      return DoMacRun(jcr);
   } else {
      return DoJobRun(jcr);
   }
}

static bool PassiveCmd(JobControlRecord *jcr)
{
   int filed_port;                 /* file daemon port */
   TlsPolicy tls_policy;                 /* enable ssl to fd */
   char filed_addr[MAX_NAME_LENGTH];
   BareosSocket *dir = jcr->dir_bsock;
   BareosSocket *fd;                      /* file daemon bsock */
<<<<<<< HEAD
   std::string qualified_resource_name;
=======
>>>>>>> 79716704

   Dmsg1(100, "PassiveClientCmd: %s", dir->msg);
   if (sscanf(dir->msg, passiveclientcmd, filed_addr, &filed_port, &tls_policy) != 3) {
      PmStrcpy(jcr->errmsg, dir->msg);
      Jmsg(jcr, M_FATAL, 0, _("Bad passiveclientcmd command: %s"), jcr->errmsg);
      goto bail_out;
   }

   Dmsg3(110, "PassiveClientCmd: %s:%d ssl=%d\n", filed_addr, filed_port, tls_policy);

   jcr->passive_client = true;

   fd = New(BareosSocketTCP);
   if (me->nokeepalive) {
      fd->ClearKeepalive();
   }
   fd->SetSourceAddress(me->SDsrc_addr);

   /*
    * Open command communications with passive filedaemon
    */
   if (!fd->connect(jcr, 10, (int)me->FDConnectTimeout, me->heartbeat_interval,
                    _("File Daemon"), filed_addr, NULL, filed_port, 1)) {
      delete fd;
      fd = NULL;
   }

   if (fd == NULL) {
      Jmsg(jcr, M_FATAL, 0, _("Failed to connect to File daemon: %s:%d\n"),
           filed_addr, filed_port);
      Dmsg2(100, "Failed to connect to File daemon: %s:%d\n",
            filed_addr, filed_port);
      goto bail_out;
   }
   Dmsg0(110, "Connection OK to FD.\n");

   if (tls_policy == TlsPolicy::kBnetTlsAuto) {
     std::string qualified_resource_name;
     if (!my_config->GetQualifiedResourceNameTypeConverter()->ResourceToString(
             jcr->Job, R_JOB, qualified_resource_name)) {
       goto bail_out;
     }

     if (!fd->DoTlsHandshake(TlsPolicy::kBnetTlsAuto, me, false,
            qualified_resource_name.c_str(), jcr->sd_auth_key, jcr)) {
       goto bail_out;
     }
   }

   jcr->file_bsock = fd;
   fd->fsend("Hello Storage calling Start Job %s\n", jcr->Job);
   if (!AuthenticateWithFiledaemon(jcr)) {
      Jmsg(jcr, M_FATAL, 0, _("Failed to authenticate File daemon.\n"));
      delete fd;
      jcr->file_bsock = NULL;
      goto bail_out;
   } else {
      utime_t now;

      Dmsg0(110, "Authenticated with FD.\n");

      /*
       * Update the initial Job Statistics.
       */
      now = (utime_t)time(NULL);
      UpdateJobStatistics(jcr, now);
   }

   /*
    * Send OK to Director
    */
   return dir->fsend(OKpassive);

bail_out:
   dir->fsend(BADcmd, "passive client");
   return false;
}

static bool PluginoptionsCmd(JobControlRecord *jcr)
{
   BareosSocket *dir = jcr->dir_bsock;
   char plugin_options[2048];

   Dmsg1(100, "PluginOptionsCmd: %s", dir->msg);
   if (sscanf(dir->msg, pluginoptionscmd, plugin_options) != 1) {
      PmStrcpy(jcr->errmsg, dir->msg);
      Jmsg(jcr, M_FATAL, 0, _("Bad pluginoptionscmd command: %s"), jcr->errmsg);
      goto bail_out;
   }

   UnbashSpaces(plugin_options);
   if (!jcr->plugin_options) {
      jcr->plugin_options = New(alist(10, owned_by_alist));
   }
   jcr->plugin_options->append(bstrdup(plugin_options));

   /*
    * Send OK to Director
    */
   return dir->fsend(OKpluginoptions);

bail_out:
   dir->fsend(BADcmd, "plugin options");
   return false;
}

} /* namespace storagedaemon */<|MERGE_RESOLUTION|>--- conflicted
+++ resolved
@@ -1711,10 +1711,6 @@
    char filed_addr[MAX_NAME_LENGTH];
    BareosSocket *dir = jcr->dir_bsock;
    BareosSocket *fd;                      /* file daemon bsock */
-<<<<<<< HEAD
-   std::string qualified_resource_name;
-=======
->>>>>>> 79716704
 
    Dmsg1(100, "PassiveClientCmd: %s", dir->msg);
    if (sscanf(dir->msg, passiveclientcmd, filed_addr, &filed_port, &tls_policy) != 3) {
