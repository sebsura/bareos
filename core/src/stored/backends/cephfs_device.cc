/*
   BAREOS® - Backup Archiving REcovery Open Sourced

   Copyright (C) 2014-2014 Planets Communications B.V.
   Copyright (C) 2014-2014 Bareos GmbH & Co. KG

   This program is Free Software; you can redistribute it and/or
   modify it under the terms of version three of the GNU Affero General Public
   License as published by the Free Software Foundation and included
   in the file LICENSE.

   This program is distributed in the hope that it will be useful, but
   WITHOUT ANY WARRANTY; without even the implied warranty of
   MERCHANTABILITY or FITNESS FOR A PARTICULAR PURPOSE. See the GNU
   General Public License for more details.

   You should have received a copy of the GNU Affero General Public License
   along with this program; if not, write to the Free Software
   Foundation, Inc., 51 Franklin Street, Fifth Floor, Boston, MA
   02110-1301, USA.
*/
/*
 * Marco van Wieringen, May 2014
 */
/**
 * @file
 * Gluster Filesystem API device abstraction.
 */

#include "include/bareos.h"

#ifdef HAVE_CEPHFS
#include "stored/stored.h"
#include "stored/backends/cephfs_device.h"
<<<<<<< HEAD
=======

namespace storagedaemon {
>>>>>>> a3b1b9c4

/**
 * Options that can be specified for this device type.
 */
enum device_option_type {
   argument_none = 0,
   argument_conffile,
   argument_basedir
};

struct device_option {
   const char *name;
   enum device_option_type type;
   int compare_size;
};

static device_option device_options[] = {
   { "conffile=", argument_conffile, 9 },
   { "basedir=", argument_basedir, 9 },
   { NULL, argument_none }
};

/**
 * Open a volume using libcephfs.
 */
int cephfs_device::d_open(const char *pathname, int flags, int mode)
{
   int status;
   BErrNo be;

   if (!cephfs_configstring_) {
      char *bp, *next_option;
      bool done;

      if (!dev_options) {
         Mmsg0(errmsg, _("No device options configured\n"));
         Emsg0(M_FATAL, 0, errmsg);
         goto bail_out;
      }

      cephfs_configstring_ = bstrdup(dev_options);

      bp = cephfs_configstring_;
      while (bp) {
         next_option = strchr(bp, ',');
         if (next_option) {
            *next_option++ = '\0';
         }

         done = false;
         for (int i = 0; !done && device_options[i].name; i++) {
            /*
             * Try to find a matching device option.
             */
            if (bstrncasecmp(bp, device_options[i].name, device_options[i].compare_size)) {
               switch (device_options[i].type) {
               case argument_conffile:
                  cephfs_conffile_ = bp + device_options[i].compare_size;
                  done = true;
                  break;
               case argument_basedir:
                  basedir_ = bp + device_options[i].compare_size;
                  done = true;
                  break;
               default:
                  break;
               }
            }
         }

         if (!done) {
            Mmsg1(errmsg, _("Unable to parse device option: %s\n"), bp);
            Emsg0(M_FATAL, 0, errmsg);
            goto bail_out;
         }

         bp = next_option;
      }
   }

   if (!cephfs_conffile_) {
      Mmsg0(errmsg, _("No cephfs config file configured\n"));
      Emsg0(M_FATAL, 0, errmsg);
      goto bail_out;
   }


   if (!cmount_) {
      status = ceph_create(&cmount_, NULL);
      if (status < 0) {
         Mmsg1(errmsg, _("Unable to create CEPHFS mount: ERR=%s\n"), be.bstrerror(-status));
         Emsg0(M_FATAL, 0, errmsg);
         goto bail_out;
      }

      status = ceph_conf_read_file(cmount_, cephfs_conffile_);
      if (status < 0) {
         Mmsg2(errmsg, _("Unable to read CEPHFS config %s: ERR=%s\n"), cephfs_conffile_, be.bstrerror(-status));
         Emsg0(M_FATAL, 0, errmsg);
         goto bail_out;
      }

      status = ceph_mount(cmount_, NULL);
      if (status < 0) {
         Mmsg1(errmsg, _("Unable to mount CEPHFS: ERR=%s\n"), be.bstrerror(-status));
         Emsg0(M_FATAL, 0, errmsg);
         goto bail_out;
      }
   }

   /*
    * See if we don't have a file open already.
    */
   if (fd_ >= 0) {
      ceph_close(cmount_, fd_);
      fd_ = -1;
   }

   /*
    * See if we store in an explicit directory.
    */
   if (basedir_) {
#if HAVE_CEPHFS_CEPH_STATX_H
      struct ceph_statx stx;
#else
      struct stat st;
#endif

      /*
       * Make sure the dir exists if one is defined.
       */
#if HAVE_CEPHFS_CEPH_STATX_H
      status = ceph_statx(cmount_, basedir_, &stx, CEPH_STATX_SIZE, AT_SYMLINK_NOFOLLOW);
#else
      status = ceph_stat(cmount_, basedir_, &st);
#endif
      if (status < 0) {
         switch (status) {
         case -ENOENT:
            status = ceph_mkdirs(cmount_, basedir_, 0750);
            if (status < 0) {
               Mmsg1(errmsg, _("Specified CEPHFS directory %s cannot be created.\n"), basedir_);
               Emsg0(M_FATAL, 0, errmsg);
               goto bail_out;
            }
            break;
         default:
            goto bail_out;
         }
      } else {
#if HAVE_CEPHFS_CEPH_STATX_H
         if (!S_ISDIR(stx.stx_mode)) {
#else
         if (!S_ISDIR(st.st_mode)) {
#endif
            Mmsg1(errmsg, _("Specified CEPHFS directory %s is not a directory.\n"), basedir_);
            Emsg0(M_FATAL, 0, errmsg);
            goto bail_out;
         }
      }

      Mmsg(virtual_filename_, "%s/%s", basedir_, getVolCatName());
   } else {
      Mmsg(virtual_filename_, "%s", getVolCatName());
   }

   fd_ = ceph_open(cmount_, virtual_filename_, flags, mode);
   if (fd_ < 0) {
      goto bail_out;
   }

   return 0;

bail_out:
   /*
    * Cleanup the CEPHFS context.
    */
   if (cmount_) {
      ceph_shutdown(cmount_);
      cmount_ = NULL;
   }
   fd_ = -1;

   return -1;
}

/**
 * Read data from a volume using libcephfs.
 */
ssize_t cephfs_device::d_read(int fd, void *buffer, size_t count)
{
   if (fd_ >= 0) {
      return ceph_read(cmount_, fd_, (char *)buffer, count, -1);
   } else {
      errno = EBADF;
      return -1;
   }
}

/**
 * Write data to a volume using libcephfs.
 */
ssize_t cephfs_device::d_write(int fd, const void *buffer, size_t count)
{
   if (fd_ >= 0) {
      return ceph_write(cmount_, fd_, (char *)buffer, count, -1);
   } else {
      errno = EBADF;
      return -1;
   }
}

int cephfs_device::d_close(int fd)
{
   if (fd_ >= 0) {
      int status;

      status = ceph_close(cmount_, fd_);
      fd_ = -1;
      return (status < 0) ? -1: 0;
   } else {
      errno = EBADF;
      return -1;
   }
}

int cephfs_device::d_ioctl(int fd, ioctl_req_t request, char *op)
{
   return -1;
}

boffset_t cephfs_device::d_lseek(DeviceControlRecord *dcr, boffset_t offset, int whence)
{
   if (fd_ >= 0) {
      boffset_t status;

      status = ceph_lseek(cmount_, fd_, offset, whence);
      if (status >= 0) {
         return status;
      } else {
         errno = -status;
         status = -1;
         return status;
      }
   } else {
      errno = EBADF;
      return -1;
   }
}

bool cephfs_device::d_truncate(DeviceControlRecord *dcr)
{
   int status;
#if HAVE_CEPHFS_CEPH_STATX_H
   struct ceph_statx stx;
#else
   struct stat st;
#endif

   if (fd_ >= 0) {
      status = ceph_ftruncate(cmount_, fd_, 0);
      if (status < 0) {
         BErrNo be;

         Mmsg2(errmsg, _("Unable to truncate device %s. ERR=%s\n"), prt_name, be.bstrerror(-status));
         Emsg0(M_FATAL, 0, errmsg);
         return false;
      }

      /*
       * Check for a successful ceph_ftruncate() and issue work-around when truncation doesn't work.
       *
       * 1. close file
       * 2. delete file
       * 3. open new file with same mode
       * 4. change ownership to original
       */
#if HAVE_CEPHFS_CEPH_STATX_H
      status = ceph_fstatx(cmount_, fd_, &stx, CEPH_STATX_MODE, 0);
#else
      status = ceph_fstat(cmount_, fd_, &st);
#endif
      if (status < 0) {
         BErrNo be;

#if HAVE_CEPHFS_CEPH_STATX_H
         Mmsg2(errmsg, _("Unable to ceph_statx device %s. ERR=%s\n"), prt_name, be.bstrerror(-status));
#else
         Mmsg2(errmsg, _("Unable to stat device %s. ERR=%s\n"), prt_name, be.bstrerror(-status));
#endif
         Dmsg1(100, "%s", errmsg);
         return false;
      }

#if HAVE_CEPHFS_CEPH_STATX_H
      if (stx.stx_size != 0) {             /* ceph_ftruncate() didn't work */
#else
      if (st.st_size != 0) {             /* ceph_ftruncate() didn't work */
#endif
         ceph_close(cmount_, fd_);
         ceph_unlink(cmount_, virtual_filename_);

         /*
          * Recreate the file -- of course, empty
          */
         oflags = O_CREAT | O_RDWR | O_BINARY;
#if HAVE_CEPHFS_CEPH_STATX_H
         fd_ = ceph_open(cmount_, virtual_filename_, oflags, stx.stx_mode);
#else
         fd_ = ceph_open(cmount_, virtual_filename_, oflags, st.st_mode);
#endif
         if (fd_ < 0) {
            BErrNo be;

            dev_errno = -fd_;;
            Mmsg2(errmsg, _("Could not reopen: %s, ERR=%s\n"), virtual_filename_, be.bstrerror(-fd_));
            Emsg0(M_FATAL, 0, errmsg);
            fd_ = -1;

            return false;
         }

         /*
          * Reset proper owner
          */
#if HAVE_CEPHFS_CEPH_STATX_H
         ceph_chown(cmount_, virtual_filename_, stx.stx_uid, stx.stx_gid);
#else
         ceph_chown(cmount_, virtual_filename_, st.st_uid, st.st_gid);
#endif
      }
   }

   return true;
}

cephfs_device::~cephfs_device()
{
   if (cmount_ && fd_ >= 0) {
      ceph_close(cmount_, fd_);
      fd_ = -1;
   }

   if (!cmount_) {
      ceph_shutdown(cmount_);
      cmount_ = NULL;
   }

   if (cephfs_configstring_) {
      free(cephfs_configstring_);
      cephfs_configstring_ = NULL;
   }

   FreePoolMemory(virtual_filename_);
}

cephfs_device::cephfs_device()
{
   cephfs_configstring_ = NULL;
   cephfs_conffile_ = NULL;
   basedir_ = NULL;
   cmount_ = NULL;
   virtual_filename_ = GetPoolMemory(PM_FNAME);
}

#ifdef HAVE_DYNAMIC_SD_BACKENDS
extern "C" Device *backend_instantiate(JobControlRecord *jcr, int device_type)
{
   Device *dev = NULL;

   switch (device_type) {
   case B_CEPHFS_DEV:
      dev = New(cephfs_device);
      break;
   default:
      Jmsg(jcr, M_FATAL, 0, _("Request for unknown devicetype: %d\n"), device_type);
      break;
   }

   return dev;
}

extern "C" void flush_backend(void)
{
}
#endif

} /* namespace storagedaemon */

#endif /* HAVE_CEPHFS */<|MERGE_RESOLUTION|>--- conflicted
+++ resolved
@@ -32,11 +32,8 @@
 #ifdef HAVE_CEPHFS
 #include "stored/stored.h"
 #include "stored/backends/cephfs_device.h"
-<<<<<<< HEAD
-=======
 
 namespace storagedaemon {
->>>>>>> a3b1b9c4
 
 /**
  * Options that can be specified for this device type.
