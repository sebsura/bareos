--- conflicted
+++ resolved
@@ -22,9 +22,9 @@
 */
 // Kern Sibbald, 2000
 /**
-* @file
-* Define Message Types for BAREOS
-*/
+ * @file
+ * Define Message Types for BAREOS
+ */
 
 #ifndef BAREOS_LIB_MESSAGE_H_
 #define BAREOS_LIB_MESSAGE_H_
@@ -44,7 +44,7 @@
 class JobControlRecord;
 
 typedef std::optional<std::string> (*job_code_callback_t)(JobControlRecord*,
-                                                        const char*);
+                                                          const char*);
 
 void Jmsg(JobControlRecord* jcr, int type, utime_t mtime, const char* fmt, ...);
 void Qmsg(JobControlRecord* jcr, int type, utime_t mtime, const char* fmt, ...);
@@ -53,16 +53,15 @@
 void SetLogTimestampFormat(const char* format);
 
 using DbLogInsertCallback = std::function<
-  bool(JobControlRecord* jcr, utime_t mtime, const char* msg)>;
+    bool(JobControlRecord* jcr, utime_t mtime, const char* msg)>;
 void SetDbLogInsertCallback(DbLogInsertCallback f);
 
 class MessagesResource;
 
-<<<<<<< HEAD
 BAREOS_IMPORT int debug_level;
 BAREOS_IMPORT bool dbg_timestamp; /* print timestamp in debug output */
 BAREOS_IMPORT bool prt_kaboom;    /* Print kaboom output */
-BAREOS_IMPORT int verbose;
+BAREOS_IMPORT int g_verbose;
 BAREOS_IMPORT char my_name[];
 BAREOS_IMPORT const char* working_directory;
 BAREOS_IMPORT utime_t daemon_start_time;
@@ -70,19 +69,6 @@
 BAREOS_IMPORT bool console_msg_pending;
 BAREOS_IMPORT FILE* con_fd;       /* Console file descriptor */
 BAREOS_IMPORT brwlock_t con_lock; /* Console lock structure */
-=======
-extern int debug_level;
-extern bool dbg_timestamp; /* print timestamp in debug output */
-extern bool prt_kaboom;    /* Print kaboom output */
-extern int g_verbose;
-extern char my_name[];
-extern const char* working_directory;
-extern utime_t daemon_start_time;
-
-extern bool console_msg_pending;
-extern FILE* con_fd;       /* Console file descriptor */
-extern brwlock_t con_lock; /* Console lock structure */
->>>>>>> eb9a9c95
 
 void MyNameIs(int argc, char* argv[], const char* name);
 void InitMsg(JobControlRecord* jcr,
