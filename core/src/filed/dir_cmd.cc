--- conflicted
+++ resolved
@@ -1876,16 +1876,10 @@
 
    ClearCompressionFlagInFileset(jcr);
 
-<<<<<<< HEAD
-   LogFlagStatus(jcr, FO_XATTR, "Extended attribute support ");
-   LogFlagStatus(jcr, FO_ACL,   "ACL support ");
-
-=======
 #ifndef HAVE_WIN32
    LogFlagStatus(jcr, FO_XATTR, "Extended attribute support ");
    LogFlagStatus(jcr, FO_ACL,   "ACL support ");
 #endif
->>>>>>> 79716704
    if (!GetWantedCryptoCipher(jcr, &cipher)) {
       dir->fsend(BADcmd, "backup");
       goto cleanup;
