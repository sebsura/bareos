--- conflicted
+++ resolved
@@ -293,11 +293,7 @@
          BashSpaces(media_type);
          sd->fsend(use_storage, StoreName.c_str(), media_type.c_str(),
                    pool_name.c_str(), pool_type.c_str(), 0, copy, stripe);
-<<<<<<< HEAD
-         Dmsg1(100, "rstore >stored: %s", sd->msg);
-=======
          Dmsg1(100, "read_storage >stored: %s", sd->msg);
->>>>>>> 79716704
          DeviceResource *dev = nullptr;
          /* Loop over alternative storage Devices until one is OK */
          foreach_alist(dev, storage->device) {
@@ -335,11 +331,7 @@
          sd->fsend(use_storage, StoreName.c_str(), media_type.c_str(),
                    pool_name.c_str(), pool_type.c_str(), 1, copy, stripe);
 
-<<<<<<< HEAD
-         Dmsg1(100, "wstore >stored: %s", sd->msg);
-=======
          Dmsg1(100, "write_storage >stored: %s", sd->msg);
->>>>>>> 79716704
          DeviceResource *dev = nullptr;
          /* Loop over alternative storage Devices until one is OK */
          foreach_alist(dev, storage->device) {
