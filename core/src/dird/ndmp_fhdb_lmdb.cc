--- conflicted
+++ resolved
@@ -35,11 +35,8 @@
 #include "ndmp/ndmagents.h"
 #include "ndmp_dma_priv.h"
 #include "lmdb/lmdb.h"
-<<<<<<< HEAD
-=======
 
 namespace directordaemon {
->>>>>>> a3b1b9c4
 
 /*
  * What is actually stored in the LMDB
