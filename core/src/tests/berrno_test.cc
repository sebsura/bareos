--- conflicted
+++ resolved
@@ -47,10 +47,13 @@
 #elif defined _MSVC_LANG
 const char* open_error_message
     = "No such file or directory (errno=2 | win_error=0x00000002)";
-const char* win_open_error_message = "The system cannot find the file specified.\r\n";
+const char* win_open_error_message
+    = "The system cannot find the file specified.\r\n";
 const char* socket_error_message
     = "No such file or directory (errno=2 | win_error=0x0000273C)";
-const char* win_socket_error_message = "The support for the specified socket type does not exist in this address family.\r\n";
+const char* win_socket_error_message
+    = "The support for the specified socket type does not exist in this "
+      "address family.\r\n";
 const char* bind_error_message
     = "No such file or directory (errno=2 | win_error=0x000027";
 #elif defined HAVE_WIN32
@@ -58,13 +61,8 @@
     = "No such file or directory (errno=2 | win_error=0x00000002)";
 const char* win_open_error_message = "File not found (0x00000002)";
 const char* socket_error_message
-<<<<<<< HEAD
-    = "No such file or directory (errno=2 | win_error=0x0000273C)";
-const char* win_socket_error_message = "Windows error 0x0000273C";
-=======
     = "No such file or directory (errno=2 | win_error=0x0000276D)";
 const char* win_socket_error_message = "Unknown windows error (0x0000276D)";
->>>>>>> eb9a9c95
 const char* bind_error_message
     = "No such file or directory (errno=2 | win_error=0x000027";
 #else
