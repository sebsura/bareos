--- conflicted
+++ resolved
@@ -17,35 +17,29 @@
 #   Foundation, Inc., 51 Franklin Street, Fifth Floor, Boston, MA
 #   02110-1301, USA.
 
-add_definitions(-DTEST_SMALL_HTABLE)
-
-<<<<<<< HEAD
 IF(HAVE_WIN32)
    link_libraries(kernel32
       user32 gdi32 winspool shell32 ole32 oleaut32 uuid comdlg32 advapi32)
-=======
-add_executable(bregtest bregtest.cc )
-target_link_libraries(bregtest bareos ${JANSSON_LIBRARIES})
-
-add_executable(testls testls.cc)
-target_link_libraries(testls bareosfind bareos ${JANSSON_LIBRARIES})
-
-IF(NOT HAVE_WIN32)
-   add_executable(bbatch bbatch.cc)
-   target_link_libraries(bbatch bareoscats bareossql bareos ${JANSSON_LIBRARIES})
->>>>>>> a3b1b9c4
 ENDIF()
 set (TEST_SRC
     alist_test.cc
     dlist_test.cc
     htable_test.cc
-    bsock_test.cc
+    qualified_resource_name_type_converter_test.cc
    )
+
+
+add_definitions(-DTEST_SMALL_HTABLE)
+
+# where to find the certificates
+add_definitions(-DCERTDIR=\"${CMAKE_SOURCE_DIR}/../regress/configs/BASE/tls\")
 
 add_executable(test_lib
     ${TEST_SRC}
     )
 target_link_libraries(test_lib
+   stored_objects
+   bareossd
    bareos
    ${JANSSON_LIBRARIES}
    ${GTEST_LIBRARIES}
@@ -57,8 +51,45 @@
    )
 
 set_property(TEST test_lib
-   PROPERTY ENVIRONMENT "LD_LIBRARY_PATH=${CMAKE_BINARY_DIR}/src/lib"
+   PROPERTY ENVIRONMENT "LD_LIBRARY_PATH=${CMAKE_BINARY_DIR}/src/lib:${CMAKE_BINARY_DIR}/src/stored"
    PROPERTY ENVIRONMENT "GTEST_COLOR=yes"
    )
 
-add_dependencies(check test_lib)+add_dependencies(check test_lib)
+
+add_executable(test_bsock
+    bsock_test.cc
+    bsock_dir_sd_connection_test.cc
+    bsock_constructor_test.cc
+    bsock_cert_verify_common_names_test.cc
+    create_resource.cc
+)
+set(LINK_LIBRARIES
+   stored_objects
+   dird_objects
+   console_objects
+   bareossd
+   bareos
+   bareoscats
+   bareossql
+   bareosfind
+   ${LMDB_LIBS}
+   ${NDMP_LIBS}
+   ${JANSSON_LIBRARIES}
+   ${GTEST_LIBRARIES}
+   ${GTEST_MAIN_LIBRARIES})
+
+IF(HAVE_PAM)
+  LIST(APPEND LINK_LIBRARIES ${PAM_LIBRARIES})
+ENDIF()
+
+target_link_libraries(test_bsock ${LINK_LIBRARIES})
+
+add_test(NAME test_bsock COMMAND test_bsock)
+
+set_property(TEST test_bsock
+   PROPERTY ENVIRONMENT "LD_LIBRARY_PATH=${CMAKE_BINARY_DIR}/src/lib:${CMAKE_BINARY_DIR}/src/stored:${CMAKE_BINARY_DIR}/src/cats:${CMAKE_BINARY_DIR}/src/findlib:${CMAKE_BINARY_DIR}/src/lmdb:${CMAKE_BINARY_DIR}/src/ndmp"
+   PROPERTY ENVIRONMENT "GTEST_COLOR=yes"
+   )
+
+add_dependencies(check test_bsock)