#!/bin/bash
set -e
set -u


TestName="$(basename "$(pwd)")"
export TestName

JobName=backup-bareos-fd

#shellcheck source=../environment.in
. ./environment

CTEST_SKIP_RETURN_CODE=77

# check if required sudo commands can be executed, otherwise skip test
for SUDO_CMD in mount umount rm; do
  if ! "${SUDO}" -l "${SUDO_CMD}" >/dev/null 2>&1 ; then
  echo "cannot execute $SUDO_CMD via sudo" && exit "${CTEST_SKIP_RETURN_CODE}"
  fi
done

umount_glusterfs(){
#  make sure umount is successful
tries=60
echo "umounting glusterfs..."
while "${SUDO}" mount | grep "${gfapi_fd_host}:/testvol" >/dev/null 2>&1; do
  [ $((tries-=1)) -eq 0 ] && {
    echo "could not umount glustrfs ${tmp}/data"
    exit 1
  }
  "${SUDO}" umount "${gfapi_fd_host}:/testvol"
  echo -n "."
  sleep 1
done
}

trap umount_glusterfs EXIT

#shellcheck source=../scripts/functions
. "${rscripts}"/functions


umount_glusterfs
"${rscripts}"/cleanup
"${rscripts}"/setup


# Directory to backup.
# This directory will be created by setup_data "$@"().
BackupDirectory="${tmp}/data"


[ -d "${tmp}/data" ] ||  mkdir -p "${tmp}/data"
<<<<<<< HEAD
"${SUDO}" mount -t glusterfs "${gfapi_fd_host}:/testvol" "${tmp}/data"
"${SUDO}" rm -Rvf "${tmp}/data/*"
=======
"${SUDO}" mount -t glusterfs "${gfapi_fd_host}:/${gfapi_fd_testvolume}" "${tmp}/data"

"${SUDO}" rm -Rvf "${tmp}/data"/*
>>>>>>> 8d7a7790

# Use a tgz to setup data to be backed up.
# Data will be placed at "${tmp}/data/".
setup_data "$@"
# remove fifos and links
find "${tmp}/data" -type p -exec rm '{}' \;
find "${tmp}/data" -type l -exec rm '{}' \;

start_test

cat <<END_OF_DATA_BACKUP >"$tmp/bconcmds"
@$out /dev/null
messages
@$out $tmp/log1.out
setdebug level=150 storage=File client
label volume=TestVolume001 storage=File pool=Full
run job=$JobName yes
status director
status client
status storage=File
wait
messages
status director
status client
status storage=File
messages
wait
status director
status client
status storage=File
messages
wait
status director
status client
status storage=File
messages
wait
status director
status client
status storage=File
messages
wait
status director
status client
status storage=File
messages
wait
quit
END_OF_DATA_BACKUP
run_bareos "$@"
check_for_zombie_jobs storage=File
stop_bareos


#[ -d "${tmp}/bareos-restores" ] && rm -Rvf "${tmp}/bareos-restores"
#mkdir -p "${tmp}"/bareos-restores/"${tmp}/data"
#now move the data away from gluster volume, restore and compare to moved data
#mv "${tmp}/data"/* "${tmp}"/bareos-restores"${tmp}/data"

cat <<END_OF_DATA_RESTORE >"$tmp/bconcmds"
@#
@# now do a restore
@#
@$out $tmp/log2.out
status storage=File
wait
setdebug client=bareos-fd level=1000 trace=1
restore client=bareos-fd fileset=SelfTest where=$tmp/bareos-restores/data select all done
yes
status client
messages
wait
status director
status client
status storage=File
messages
wait
quit
END_OF_DATA_RESTORE
run_bareos "$@"
check_for_zombie_jobs storage=File

check_two_logs
ln -s  "${tmp}" "${tmp}/bareos-restores"
check_recursive_diff_of_dirs $tmp/data/weird-files  $tmp/data/$tmp/bareos-restores/data/weird-files

mountpoint "${tmp}/data" && "${SUDO}" rm -Rvf "${tmp}/data/*"
umount_glusterfs

end_test<|MERGE_RESOLUTION|>--- conflicted
+++ resolved
@@ -52,14 +52,9 @@
 
 
 [ -d "${tmp}/data" ] ||  mkdir -p "${tmp}/data"
-<<<<<<< HEAD
-"${SUDO}" mount -t glusterfs "${gfapi_fd_host}:/testvol" "${tmp}/data"
-"${SUDO}" rm -Rvf "${tmp}/data/*"
-=======
 "${SUDO}" mount -t glusterfs "${gfapi_fd_host}:/${gfapi_fd_testvolume}" "${tmp}/data"
 
 "${SUDO}" rm -Rvf "${tmp}/data"/*
->>>>>>> 8d7a7790
 
 # Use a tgz to setup data to be backed up.
 # Data will be placed at "${tmp}/data/".
