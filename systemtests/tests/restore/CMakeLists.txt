--- conflicted
+++ resolved
@@ -1,10 +1,6 @@
 #   BAREOS® - Backup Archiving REcovery Open Sourced
 #
-<<<<<<< HEAD
 #   Copyright (C) 2021-2024 Bareos GmbH & Co. KG
-=======
-#   Copyright (C) 2023-2024 Bareos GmbH & Co. KG
->>>>>>> 8d7a7790
 #
 #   This program is Free Software; you can redistribute it and/or
 #   modify it under the terms of version three of the GNU Affero General Public
@@ -27,68 +23,6 @@
 else()
   create_systemtest(${SYSTEMTEST_PREFIX} ${BASENAME})
 
-<<<<<<< HEAD
-  set_tests_properties(
-    system:restore:create-backup PROPERTIES FIXTURES_SETUP
-                                            "system:restore:backup-job-fixture"
-  )
-  set_tests_properties(
-    system:restore:archive-restore-file
-    PROPERTIES FIXTURES_REQUIRED
-               "system:restore:backup-job-fixture;system:restore-fixture"
-  )
-  set_tests_properties(
-    system:restore:archive-restore-dir
-    PROPERTIES FIXTURES_REQUIRED
-               "system:restore:backup-job-fixture;system:restore-fixture"
-  )
-  set_tests_properties(
-    system:restore:archive-full-restore
-    PROPERTIES FIXTURES_REQUIRED
-               "system:restore:backup-job-fixture;system:restore-fixture"
-  )
-  set_tests_properties(
-    system:restore:restore-file
-    PROPERTIES FIXTURES_REQUIRED
-               "system:restore:backup-job-fixture;system:restore-fixture"
-  )
-  set_tests_properties(
-    system:restore:restore-fileregex
-    PROPERTIES FIXTURES_REQUIRED
-               "system:restore:backup-job-fixture;system:restore-fixture"
-  )
-  set_tests_properties(
-    system:restore:restore-dir
-    PROPERTIES FIXTURES_REQUIRED
-               "system:restore:backup-job-fixture;system:restore-fixture"
-  )
-  set_tests_properties(
-    system:restore:full-restore
-    PROPERTIES FIXTURES_REQUIRED
-               "system:restore:backup-job-fixture;system:restore-fixture"
-  )
-  set_tests_properties(
-    system:restore:check-hints
-    PROPERTIES FIXTURES_REQUIRED
-               "system:restore:backup-job-fixture;system:restore-fixture"
-  )
-  set_tests_properties(
-    system:restore:multi
-    PROPERTIES FIXTURES_REQUIRED
-               "system:restore:backup-job-fixture;system:restore-fixture"
-  )
-  set_tests_properties(
-    system:restore:restore-old-archive
-    PROPERTIES FIXTURES_REQUIRED
-               "system:restore:backup-job-fixture;system:restore-fixture"
-  )
-  set_tests_properties(
-    system:restore:error-full-restore
-    PROPERTIES FIXTURES_REQUIRED
-               "system:restore:backup-job-fixture;system:restore-fixture"
-  )
-endif()
-=======
 set_tests_properties(
   system:restore:create-backup
   PROPERTIES FIXTURES_SETUP "system:restore:backup-job-fixture"
@@ -148,5 +82,4 @@
   system:restore:error-full-restore
   PROPERTIES FIXTURES_REQUIRED
              "system:restore:backup-job-fixture;system:restore-fixture"
-)
->>>>>>> 8d7a7790
+)